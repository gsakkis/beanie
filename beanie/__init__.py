from beanie.migrations.controllers.free_fall import free_fall_migration
from beanie.migrations.controllers.iterative import iterative_migration
from beanie.odm.actions import (
    ActionDirections,
    EventTypes,
    after_event,
    before_event,
)
from beanie.odm.bulk import BulkWriter
from beanie.odm.custom_types import BsonBinary, DecimalAnnotation
from beanie.odm.documents import DeleteRules, Document, WriteRules
from beanie.odm.fields import Indexed, PydanticObjectId
from beanie.odm.links import BackLink, Link
from beanie.odm.queries.update import UpdateResponse
from beanie.odm.timeseries import Granularity, TimeSeriesConfig
from beanie.odm.union_doc import UnionDoc
from beanie.odm.utils.init import init_beanie
from beanie.odm.views import View

<<<<<<< HEAD
DATABASE_MAJOR_VERSION = 4

Insert = EventTypes.INSERT
Replace = EventTypes.REPLACE
Save = EventTypes.SAVE
SaveChanges = EventTypes.SAVE_CHANGES
ValidateOnSave = EventTypes.VALIDATE_ON_SAVE
Delete = EventTypes.DELETE
Update = EventTypes.UPDATE
Before = ActionDirections.BEFORE
After = ActionDirections.AFTER
del EventTypes, ActionDirections

__version__ = "1.23.0"
=======
__version__ = "1.23.1"
>>>>>>> 5d1e91e0
__all__ = [
    "DATABASE_MAJOR_VERSION",
    # ODM
    "Document",
    "View",
    "UnionDoc",
    "init_beanie",
    "PydanticObjectId",
    "Indexed",
    "TimeSeriesConfig",
    "Granularity",
    # Actions
    "before_event",
    "after_event",
    "Insert",
    "Replace",
    "Save",
    "SaveChanges",
    "ValidateOnSave",
    "Delete",
    "Before",
    "After",
    "Update",
    # Bulk Write
    "BulkWriter",
    # Migrations
    "iterative_migration",
    "free_fall_migration",
    # Relations
    "Link",
    "BackLink",
    "WriteRules",
    "DeleteRules",
    # Custom Types
    "DecimalAnnotation",
    "BsonBinary",
    # UpdateResponse
    "UpdateResponse",
]<|MERGE_RESOLUTION|>--- conflicted
+++ resolved
@@ -17,7 +17,6 @@
 from beanie.odm.utils.init import init_beanie
 from beanie.odm.views import View
 
-<<<<<<< HEAD
 DATABASE_MAJOR_VERSION = 4
 
 Insert = EventTypes.INSERT
@@ -31,10 +30,7 @@
 After = ActionDirections.AFTER
 del EventTypes, ActionDirections
 
-__version__ = "1.23.0"
-=======
 __version__ = "1.23.1"
->>>>>>> 5d1e91e0
 __all__ = [
     "DATABASE_MAJOR_VERSION",
     # ODM
