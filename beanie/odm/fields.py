<<<<<<< HEAD
=======
import asyncio
import sys
from collections import OrderedDict
from dataclasses import dataclass
>>>>>>> f2e14392
from enum import Enum
from functools import cached_property
from typing import TYPE_CHECKING, Any, Iterator, List, Mapping, Tuple, Union

<<<<<<< HEAD
import bson
import pymongo
=======
from typing import OrderedDict as OrderedDictType
from typing import Tuple

from bson import DBRef, ObjectId
>>>>>>> f2e14392
from bson.errors import InvalidId
from pydantic import (
    GetCoreSchemaHandler,
    PlainSerializer,
    PlainValidator,
    WithJsonSchema,
)
from pydantic_core import core_schema
from typing_extensions import Annotated, Self

from beanie.odm.operators import BaseOperator, comparison

if TYPE_CHECKING:
    from types import GenericAlias


<<<<<<< HEAD
def _validate_objectid(v: Any) -> bson.ObjectId:
    try:
        return bson.ObjectId(v.decode("utf-8") if isinstance(v, bytes) else v)
    except InvalidId:
        raise ValueError("Id must be of type bson.ObjectId")
=======
@dataclass(frozen=True)
class IndexedAnnotation:
    _indexed: Tuple[int, Dict[str, Any]]


def Indexed(typ=None, index_type=ASCENDING, **kwargs):
    """
    If `typ` is defined, returns a subclass of `typ` with an extra attribute
    `_indexed` as a tuple:
    - Index 0: `index_type` such as `pymongo.ASCENDING`
    - Index 1: `kwargs` passed to `IndexModel`
    When instantiated the type of the result will actually be `typ`.

    When `typ` is not defined, returns an `IndexedAnnotation` instance, to be
    used as metadata in `Annotated` fields.

    Example:
    ```py
    # Both fields would have the same behavior
    class MyModel(BaseModel):
        field1: Indexed(str, unique=True)
        field2: Annotated[str, Indexed(unique=True)]
    ```
    """
    if typ is None:
        return IndexedAnnotation(_indexed=(index_type, kwargs))
>>>>>>> f2e14392


PydanticObjectId = Annotated[
    bson.ObjectId,
    PlainValidator(_validate_objectid),
    PlainSerializer(lambda v: str(v)),
    WithJsonSchema({"type": "string", "example": "5eb7cf5a86d9755df3a6c593"}),
]


class SortDirection(int, Enum):
    """Sorting directions"""

    ASCENDING = pymongo.ASCENDING
    DESCENDING = pymongo.DESCENDING


class ExpressionField:
    __slots__ = ("_expr",)

<<<<<<< HEAD
    def __init__(self, expression: str):
        self._expr = expression
=======
class PydanticObjectId(ObjectId):
    """
    Object Id field. Compatible with Pydantic.
    """

    @classmethod
    def __get_validators__(cls):
        yield cls.validate

    if IS_PYDANTIC_V2:

        @classmethod
        def validate(cls, v, _: ValidationInfo):
            if isinstance(v, bytes):
                v = v.decode("utf-8")
            try:
                return PydanticObjectId(v)
            except InvalidId:
                raise ValueError("Id must be of type PydanticObjectId")

        @classmethod
        def __get_pydantic_core_schema__(
            cls, source_type: Any, handler: GetCoreSchemaHandler
        ) -> CoreSchema:  # type: ignore
            return core_schema.json_or_python_schema(
                python_schema=core_schema.general_plain_validator_function(
                    cls.validate
                ),
                json_schema=str_schema(),
                serialization=core_schema.plain_serializer_function_ser_schema(
                    lambda instance: str(instance)
                ),
            )

        @classmethod
        def __get_pydantic_json_schema__(
            cls, schema: core_schema.CoreSchema, handler: GetJsonSchemaHandler  # type: ignore
        ) -> JsonSchemaValue:
            json_schema = handler(schema)
            json_schema.update(
                type="string",
                example="5eb7cf5a86d9755df3a6c593",
            )
            return json_schema

    else:

        @classmethod
        def validate(cls, v):
            if isinstance(v, bytes):
                v = v.decode("utf-8")
            try:
                return PydanticObjectId(v)
            except InvalidId:
                raise TypeError("Id must be of type PydanticObjectId")

        @classmethod
        def __modify_schema__(cls, field_schema):
            field_schema.update(
                type="string",
                example="5eb7cf5a86d9755df3a6c593",
            )


if not IS_PYDANTIC_V2:
    ENCODERS_BY_TYPE[
        PydanticObjectId
    ] = str  # it is a workaround to force pydantic make json schema for this field

BeanieObjectId = PydanticObjectId


class ExpressionField(str):
    def __getitem__(self, item):
        """
        Get sub field
>>>>>>> f2e14392

    def __str__(self) -> str:
        return self._expr

    def __getitem__(self, item: str) -> Self:
        """
        Get sub field

        :param item: name of the subfield
        :return: ExpressionField
        """
        return self.__class__(f"{self._expr}.{item}")

    __getattr__ = __getitem__

    def __hash__(self) -> int:
        return hash(self._expr)

    def __eq__(self, other: Any) -> Union[BaseOperator, bool]:  # type: ignore[override]
        if isinstance(other, ExpressionField):
            return self._expr == other._expr
        return comparison.Eq(self._expr, other)

    def __ne__(self, other: Any) -> Union[BaseOperator, bool]:  # type: ignore[override]
        if isinstance(other, ExpressionField):
            return self._expr != other._expr
        return comparison.NE(self._expr, other)

    def __gt__(self, other: Any) -> BaseOperator:
        return comparison.GT(self._expr, other)

    def __ge__(self, other: Any) -> BaseOperator:
        return comparison.GTE(self._expr, other)

    def __lt__(self, other: Any) -> BaseOperator:
        return comparison.LT(self._expr, other)

    def __le__(self, other: Any) -> BaseOperator:
        return comparison.LTE(self._expr, other)

    def __pos__(self) -> Tuple[str, SortDirection]:
        return self._expr, SortDirection.ASCENDING

    def __neg__(self) -> Tuple[str, SortDirection]:
        return self._expr, SortDirection.DESCENDING

    def __copy__(self) -> Self:
        return self

    def __deepcopy__(self, memo: Mapping[int, Any]) -> Self:
        return self

    @classmethod
    def serialize(cls, expression: Any) -> Any:
        if isinstance(expression, Mapping):
            return {
                cls.serialize(k): cls.serialize(v)
                for k, v in expression.items()
            }
        if isinstance(expression, list):
            return list(map(cls.serialize, expression))
        if isinstance(expression, ExpressionField):
            return str(expression)
        return expression


class IndexModel(pymongo.IndexModel):
    @classmethod
    def from_pymongo(cls, index: pymongo.IndexModel) -> Self:
        self = cls.__new__(cls)
        self.__document = index.document
        return self

    @cached_property
    def name(self) -> str:
        return str(self.document["name"])

    @cached_property
    def keys(self) -> Tuple[Tuple[str, int], ...]:
        return tuple(sorted(self.document["key"]))

    @cached_property
    def options(self) -> Mapping[str, Any]:
        return {
            k: v for k, v in self.document.items() if k not in ("key", "v")
        }

    def __eq__(self, other: Any) -> bool:
        if not isinstance(other, IndexModel):
            return False
        return self.keys == other.keys and self.options == other.options

    @classmethod
    def iter_indexes(cls, index_info: Mapping[str, Any]) -> Iterator[Self]:
        for name, details in index_info.items():
            keys = details.pop("key")
            if ("_id", 1) in keys:
                continue
            yield cls(keys, name=name, **details)

    @classmethod
    def merge_indexes(cls, left: List[Self], right: List[Self]) -> List[Self]:
        merged = {index.keys: index for index in left}
        for index in right:
            merged[index.keys] = index
        return list(merged.values())

    @classmethod
    def __get_pydantic_core_schema__(
        cls, source_type: Any, handler: GetCoreSchemaHandler
    ) -> core_schema.CoreSchema:
        def validate(v: Any) -> IndexModel:
            if isinstance(v, cls):
                return v
            if isinstance(v, pymongo.IndexModel):
                return cls.from_pymongo(v)
            return cls(v)

        return core_schema.no_info_before_validator_function(
            validate, schema=handler(source_type)
        )


class IndexModelFactory:
    def __init__(self, index_type: int, **kwargs: Any):
        self.index_type = index_type
        self.kwargs = kwargs

    def __call__(self, key: str) -> IndexModel:
        return IndexModel([(key, self.index_type)], **self.kwargs)


def Indexed(
    annotation: Union[type, "GenericAlias"],
    index_type: int = pymongo.ASCENDING,
    **kwargs: Any,
) -> Any:
    """Returns an Annotated type with an `IndexModelFactory` as metadata."""
    return Annotated[annotation, IndexModelFactory(index_type, **kwargs)]<|MERGE_RESOLUTION|>--- conflicted
+++ resolved
@@ -1,23 +1,18 @@
-<<<<<<< HEAD
-=======
-import asyncio
-import sys
-from collections import OrderedDict
-from dataclasses import dataclass
->>>>>>> f2e14392
 from enum import Enum
 from functools import cached_property
-from typing import TYPE_CHECKING, Any, Iterator, List, Mapping, Tuple, Union
-
-<<<<<<< HEAD
+from typing import (
+    TYPE_CHECKING,
+    Any,
+    Iterator,
+    List,
+    Mapping,
+    Optional,
+    Tuple,
+    Union,
+)
+
 import bson
 import pymongo
-=======
-from typing import OrderedDict as OrderedDictType
-from typing import Tuple
-
-from bson import DBRef, ObjectId
->>>>>>> f2e14392
 from bson.errors import InvalidId
 from pydantic import (
     GetCoreSchemaHandler,
@@ -34,40 +29,11 @@
     from types import GenericAlias
 
 
-<<<<<<< HEAD
 def _validate_objectid(v: Any) -> bson.ObjectId:
     try:
         return bson.ObjectId(v.decode("utf-8") if isinstance(v, bytes) else v)
     except InvalidId:
         raise ValueError("Id must be of type bson.ObjectId")
-=======
-@dataclass(frozen=True)
-class IndexedAnnotation:
-    _indexed: Tuple[int, Dict[str, Any]]
-
-
-def Indexed(typ=None, index_type=ASCENDING, **kwargs):
-    """
-    If `typ` is defined, returns a subclass of `typ` with an extra attribute
-    `_indexed` as a tuple:
-    - Index 0: `index_type` such as `pymongo.ASCENDING`
-    - Index 1: `kwargs` passed to `IndexModel`
-    When instantiated the type of the result will actually be `typ`.
-
-    When `typ` is not defined, returns an `IndexedAnnotation` instance, to be
-    used as metadata in `Annotated` fields.
-
-    Example:
-    ```py
-    # Both fields would have the same behavior
-    class MyModel(BaseModel):
-        field1: Indexed(str, unique=True)
-        field2: Annotated[str, Indexed(unique=True)]
-    ```
-    """
-    if typ is None:
-        return IndexedAnnotation(_indexed=(index_type, kwargs))
->>>>>>> f2e14392
 
 
 PydanticObjectId = Annotated[
@@ -77,6 +43,8 @@
     WithJsonSchema({"type": "string", "example": "5eb7cf5a86d9755df3a6c593"}),
 ]
 
+BeanieObjectId = PydanticObjectId
+
 
 class SortDirection(int, Enum):
     """Sorting directions"""
@@ -88,87 +56,8 @@
 class ExpressionField:
     __slots__ = ("_expr",)
 
-<<<<<<< HEAD
     def __init__(self, expression: str):
         self._expr = expression
-=======
-class PydanticObjectId(ObjectId):
-    """
-    Object Id field. Compatible with Pydantic.
-    """
-
-    @classmethod
-    def __get_validators__(cls):
-        yield cls.validate
-
-    if IS_PYDANTIC_V2:
-
-        @classmethod
-        def validate(cls, v, _: ValidationInfo):
-            if isinstance(v, bytes):
-                v = v.decode("utf-8")
-            try:
-                return PydanticObjectId(v)
-            except InvalidId:
-                raise ValueError("Id must be of type PydanticObjectId")
-
-        @classmethod
-        def __get_pydantic_core_schema__(
-            cls, source_type: Any, handler: GetCoreSchemaHandler
-        ) -> CoreSchema:  # type: ignore
-            return core_schema.json_or_python_schema(
-                python_schema=core_schema.general_plain_validator_function(
-                    cls.validate
-                ),
-                json_schema=str_schema(),
-                serialization=core_schema.plain_serializer_function_ser_schema(
-                    lambda instance: str(instance)
-                ),
-            )
-
-        @classmethod
-        def __get_pydantic_json_schema__(
-            cls, schema: core_schema.CoreSchema, handler: GetJsonSchemaHandler  # type: ignore
-        ) -> JsonSchemaValue:
-            json_schema = handler(schema)
-            json_schema.update(
-                type="string",
-                example="5eb7cf5a86d9755df3a6c593",
-            )
-            return json_schema
-
-    else:
-
-        @classmethod
-        def validate(cls, v):
-            if isinstance(v, bytes):
-                v = v.decode("utf-8")
-            try:
-                return PydanticObjectId(v)
-            except InvalidId:
-                raise TypeError("Id must be of type PydanticObjectId")
-
-        @classmethod
-        def __modify_schema__(cls, field_schema):
-            field_schema.update(
-                type="string",
-                example="5eb7cf5a86d9755df3a6c593",
-            )
-
-
-if not IS_PYDANTIC_V2:
-    ENCODERS_BY_TYPE[
-        PydanticObjectId
-    ] = str  # it is a workaround to force pydantic make json schema for this field
-
-BeanieObjectId = PydanticObjectId
-
-
-class ExpressionField(str):
-    def __getitem__(self, item):
-        """
-        Get sub field
->>>>>>> f2e14392
 
     def __str__(self) -> str:
         return self._expr
@@ -302,9 +191,13 @@
 
 
 def Indexed(
-    annotation: Union[type, "GenericAlias"],
+    annotation: Optional[Union[type, "GenericAlias"]] = None,
     index_type: int = pymongo.ASCENDING,
     **kwargs: Any,
 ) -> Any:
-    """Returns an Annotated type with an `IndexModelFactory` as metadata."""
-    return Annotated[annotation, IndexModelFactory(index_type, **kwargs)]+    """
+    If `annotation` is not None, return an Annotated type with an `IndexModelFactory`
+    as metadata; otherwise, return an `IndexModelFactory` instance.
+    """
+    factory = IndexModelFactory(index_type, **kwargs)
+    return factory if annotation is None else Annotated[annotation, factory]