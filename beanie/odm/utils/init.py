<<<<<<< HEAD
import importlib
from typing import List, Optional, Type, Union
=======
import sys

from beanie.odm.utils.pydantic import (
    IS_PYDANTIC_V2,
    get_extra_field_info,
    get_field_type,
    get_model_fields,
    parse_model,
)

if sys.version_info >= (3, 8):
    from typing import get_args, get_origin
else:
    from typing_extensions import get_args, get_origin

import importlib
import inspect
from copy import copy
from typing import (  # type: ignore
    List,
    Optional,
    Type,
    Union,
    _GenericAlias,
)
>>>>>>> 60dc39c4

from motor.motor_asyncio import AsyncIOMotorClient, AsyncIOMotorDatabase
from pydantic import BaseModel

<<<<<<< HEAD
import beanie
from beanie.odm.documents import Document
from beanie.odm.fields import ExpressionField, IndexModel
=======
from beanie.exceptions import Deprecation, MongoDBVersionError
from beanie.odm.actions import ActionRegistry
from beanie.odm.cache import LRUCache
from beanie.odm.documents import DocType, Document
from beanie.odm.fields import (
    BackLink,
    ExpressionField,
    Link,
    LinkInfo,
    LinkTypes,
)
from beanie.odm.interfaces.detector import ModelType
from beanie.odm.registry import DocsRegistry
from beanie.odm.settings.document import DocumentSettings, IndexModelField
from beanie.odm.settings.union_doc import UnionDocSettings
from beanie.odm.settings.view import ViewSettings
>>>>>>> 60dc39c4
from beanie.odm.union_doc import UnionDoc
from beanie.odm.views import View

DocumentLike = Union[Document, View, UnionDoc]


async def init_indexes(cls: Type[Document], drop_old: bool) -> None:
    # Indexed field wrapped with Indexed()
    new_indexes = []
    for k, v in cls.model_fields.items():
        if v.metadata and isinstance(v.metadata[0], dict):
            get_index_model = v.metadata[0].get("get_index_model")
            if get_index_model:
                new_indexes.append(get_index_model(v.alias or k))

    settings = cls.get_settings()
    merge_indexes = IndexModel.merge_indexes
    if settings.merge_indexes:
        super_indexes: List[IndexModel] = []
        for superclass in reversed(cls.mro()):
            if issubclass(superclass, Document) and superclass != Document:
                if indexes := superclass.get_settings().indexes:
                    super_indexes = merge_indexes(super_indexes, indexes)
        new_indexes = merge_indexes(new_indexes, super_indexes)
    elif settings.indexes:
        new_indexes = merge_indexes(new_indexes, settings.indexes)

    # Only drop indexes if the user specifically allows for it
    collection = cls.get_motor_collection()
    if drop_old:
        index_info = await collection.index_information()
        for index in IndexModel.iter_indexes(index_info):
            if index not in new_indexes:
                await collection.drop_index(index.name)

    # create indices
    if new_indexes:
        await collection.create_indexes(new_indexes)


async def init_view(
    cls: Type[View], database: AsyncIOMotorDatabase, recreate: bool
) -> None:
    settings = cls.get_settings()
    collection_names = await database.list_collection_names()
    if recreate or settings.name not in collection_names:
        if settings.name in collection_names:
            await settings.motor_collection.drop()
        await database.command(
            {
                "create": settings.name,
                "viewOn": settings.source,
                "pipeline": settings.pipeline,
            }
        )
<<<<<<< HEAD
=======
        if issubclass(cls, Document):
            cls._document_settings = parse_model(
                DocumentSettings, settings_vars
            )
        if issubclass(cls, View):
            cls._settings = parse_model(ViewSettings, settings_vars)
        if issubclass(cls, UnionDoc):
            cls._settings = parse_model(UnionDocSettings, settings_vars)

    if not IS_PYDANTIC_V2:

        def update_forward_refs(self, cls: Type[BaseModel]):
            """
            Update forward refs

            :param cls: Type[BaseModel] - class to update forward refs
            :return: None
            """
            if cls not in self.models_with_updated_forward_refs:
                cls.update_forward_refs()
                self.models_with_updated_forward_refs.append(cls)

    # General. Relations

    def detect_link(
        self, field: FieldInfo, field_name: str
    ) -> Optional[LinkInfo]:
        """
        It detects link and returns LinkInfo if any found.

        :param field: ModelField
        :return: Optional[LinkInfo]
        """

        origin = get_origin(field.annotation)
        args = get_args(field.annotation)
        classes = [
            Link,
            BackLink,
        ]

        for cls in classes:
            # Check if annotation is one of the custom classes
            if (
                isinstance(field.annotation, _GenericAlias)
                and field.annotation.__origin__ is cls
            ):
                if cls is Link:
                    return LinkInfo(
                        field_name=field_name,
                        lookup_field_name=field_name,
                        document_class=DocsRegistry.evaluate_fr(args[0]),  # type: ignore
                        link_type=LinkTypes.DIRECT,
                    )
                if cls is BackLink:
                    return LinkInfo(
                        field_name=field_name,
                        lookup_field_name=get_extra_field_info(
                            field, "original_field"
                        ),  # type: ignore
                        document_class=DocsRegistry.evaluate_fr(args[0]),  # type: ignore
                        link_type=LinkTypes.BACK_DIRECT,
                    )

            # Check if annotation is List[custom class]
            elif (
                (origin is List or origin is list)
                and len(args) == 1
                and isinstance(args[0], _GenericAlias)
                and args[0].__origin__ is cls
            ):
                if cls is Link:
                    return LinkInfo(
                        field_name=field_name,
                        lookup_field_name=field_name,
                        document_class=DocsRegistry.evaluate_fr(get_args(args[0])[0]),  # type: ignore
                        link_type=LinkTypes.LIST,
                    )
                if cls is BackLink:
                    return LinkInfo(
                        field_name=field_name,
                        lookup_field_name=get_extra_field_info(  # type: ignore
                            field, "original_field"
                        ),
                        document_class=DocsRegistry.evaluate_fr(get_args(args[0])[0]),  # type: ignore
                        link_type=LinkTypes.BACK_LIST,
                    )

            # Check if annotation is Optional[custom class] or Optional[List[custom class]]
            elif origin is Union and len(args) == 2 and args[1] is type(None):
                optional_origin = get_origin(args[0])
                optional_args = get_args(args[0])

                if (
                    isinstance(args[0], _GenericAlias)
                    and args[0].__origin__ is cls
                ):
                    if cls is Link:
                        return LinkInfo(
                            field_name=field_name,
                            lookup_field_name=field_name,
                            document_class=DocsRegistry.evaluate_fr(optional_args[0]),  # type: ignore
                            link_type=LinkTypes.OPTIONAL_DIRECT,
                        )
                    if cls is BackLink:
                        return LinkInfo(
                            field_name=field_name,
                            lookup_field_name=get_extra_field_info(
                                field, "original_field"
                            ),
                            document_class=DocsRegistry.evaluate_fr(optional_args[0]),  # type: ignore
                            link_type=LinkTypes.OPTIONAL_BACK_DIRECT,
                        )

                elif (
                    (optional_origin is List or optional_origin is list)
                    and len(optional_args) == 1
                    and isinstance(optional_args[0], _GenericAlias)
                    and optional_args[0].__origin__ is cls
                ):
                    if cls is Link:
                        return LinkInfo(
                            field_name=field_name,
                            lookup_field_name=field_name,
                            document_class=DocsRegistry.evaluate_fr(get_args(optional_args[0])[0]),  # type: ignore
                            link_type=LinkTypes.OPTIONAL_LIST,
                        )
                    if cls is BackLink:
                        return LinkInfo(
                            field_name=field_name,
                            lookup_field_name=get_extra_field_info(
                                field, "original_field"
                            ),
                            document_class=DocsRegistry.evaluate_fr(get_args(optional_args[0])[0]),  # type: ignore
                            link_type=LinkTypes.OPTIONAL_BACK_LIST,
                        )
        return None

    # Document

    @staticmethod
    def set_default_class_vars(cls: Type[Document]):
        """
        Set default class variables.

        :param cls: Union[Type[Document], Type[View], Type[UnionDoc]] - Class
        to init settings
        :return:
        """
        cls._children = dict()
        cls._parent = None
        cls._inheritance_inited = False
        cls._class_id = None
        cls._link_fields = None

    @staticmethod
    def init_cache(cls) -> None:
        """
        Init model's cache
        :return: None
        """
        if cls.get_settings().use_cache:
            cls._cache = LRUCache(
                capacity=cls.get_settings().cache_capacity,
                expiration_time=cls.get_settings().cache_expiration_time,
            )

    def init_document_fields(self, cls) -> None:
        """
        Init class fields
        :return: None
        """

        if not IS_PYDANTIC_V2:
            self.update_forward_refs(cls)

        def check_nested_links(
            link_info: LinkInfo, prev_models: List[Type[BaseModel]]
        ):
            if link_info.document_class in prev_models:
                return
            if not IS_PYDANTIC_V2:
                self.update_forward_refs(link_info.document_class)
            for k, v in get_model_fields(link_info.document_class).items():
                nested_link_info = self.detect_link(v, k)
                if nested_link_info is None:
                    continue

                if link_info.nested_links is None:
                    link_info.nested_links = {}
                link_info.nested_links[k] = nested_link_info
                new_prev_models = copy(prev_models)
                new_prev_models.append(link_info.document_class)
                check_nested_links(
                    nested_link_info, prev_models=new_prev_models
                )

        if cls._link_fields is None:
            cls._link_fields = {}
        for k, v in get_model_fields(cls).items():
            path = v.alias or k
            setattr(cls, k, ExpressionField(path))

            link_info = self.detect_link(v, k)
            if link_info is not None:
                cls._link_fields[k] = link_info
                check_nested_links(link_info, prev_models=[])

        cls._hidden_fields = cls.get_hidden_fields()

    @staticmethod
    def init_actions(cls):
        """
        Init event-based actions
        """
        ActionRegistry.clean_actions(cls)
        for attr in dir(cls):
            f = getattr(cls, attr)
            if inspect.isfunction(f):
                if hasattr(f, "has_action"):
                    ActionRegistry.add_action(
                        document_class=cls,
                        event_types=f.event_types,  # type: ignore
                        action_direction=f.action_direction,  # type: ignore
                        funct=f,
                    )

    async def init_document_collection(self, cls):
        """
        Init collection for the Document-based class
        :param cls:
        :return:
        """
        cls.set_database(self.database)

        document_settings = cls.get_settings()

        # register in the Union Doc
>>>>>>> 60dc39c4


<<<<<<< HEAD
def resolve_name(name: str) -> Type[DocumentLike]:
    try:
        module_name, class_name = name.rsplit(".", 1)
    except ValueError:
        raise ValueError(
            f"'{name}' doesn't have '.' path, eg. path.to.model.class"
=======
        # set a name

        if not document_settings.name:
            document_settings.name = cls.__name__

        # check mongodb version fits
        if (
            document_settings.timeseries is not None
            and cls._database_major_version < 5
        ):
            raise MongoDBVersionError(
                "Timeseries are supported by MongoDB version 5 and higher"
            )

        # create motor collection
        if (
            document_settings.timeseries is not None
            and document_settings.name
            not in await self.database.list_collection_names(
                authorizedCollections=True, nameOnly=True
            )
        ):
            collection = await self.database.create_collection(
                **document_settings.timeseries.build_query(
                    document_settings.name
                )
            )
        else:
            collection = self.database[document_settings.name]

        cls.set_collection(collection)

    async def init_indexes(self, cls, allow_index_dropping: bool = False):
        """
        Async indexes initializer
        """
        collection = cls.get_motor_collection()
        document_settings = cls.get_settings()

        index_information = await collection.index_information()

        old_indexes = IndexModelField.from_motor_index_information(
            index_information
>>>>>>> 60dc39c4
        )
    module = importlib.import_module(module_name)
    return getattr(module, class_name)


<<<<<<< HEAD
def type_sort_key(doctype: Type[DocumentLike]) -> int:
    if issubclass(doctype, UnionDoc):
        return 0
    if issubclass(doctype, Document):
        return 1
    if issubclass(doctype, View):
        return 2
    assert False
=======
    def init_view_collection(self, cls):
        """
        Init collection for View

        :param cls:
        :return:
        """
        view_settings = cls.get_settings()

        if view_settings.name is None:
            view_settings.name = cls.__name__

        if inspect.isclass(view_settings.source):
            view_settings.source = view_settings.source.get_collection_name()

        view_settings.motor_db = self.database
        view_settings.motor_collection = self.database[view_settings.name]

    async def init_view(self, cls: Type[View]):
        """
        Init View-based class

        :param cls:
        :return:
        """
        self.init_settings(cls)
        self.init_view_collection(cls)
        self.init_view_fields(cls)
        self.init_cache(cls)

        collection_names = await self.database.list_collection_names(
            authorizedCollections=True, nameOnly=True
        )
        if self.recreate_views or cls._settings.name not in collection_names:
            if cls._settings.name in collection_names:
                await cls.get_motor_collection().drop()

            await self.database.command(
                {
                    "create": cls.get_settings().name,
                    "viewOn": cls.get_settings().source,
                    "pipeline": cls.get_settings().pipeline,
                }
            )

    # Union Doc

    async def init_union_doc(self, cls: Type[UnionDoc]):
        """
        Init Union Doc based class

        :param cls:
        :return:
        """
        self.init_settings(cls)
        if cls._settings.name is None:
            cls._settings.name = cls.__name__

        cls._settings.motor_db = self.database
        cls._settings.motor_collection = self.database[cls._settings.name]
        cls._is_inited = True

    # Deprecations

    @staticmethod
    def check_deprecations(
        cls: Union[Type[Document], Type[View], Type[UnionDoc]]
    ):
        if hasattr(cls, "Collection"):
            raise Deprecation(
                "Collection inner class is not supported more. "
                "Please use Settings instead. "
                "https://beanie-odm.dev/tutorial/defining-a-document/#settings"
            )

    # Final

    async def init_class(
        self, cls: Union[Type[Document], Type[View], Type[UnionDoc]]
    ):
        """
        Init Document, View or UnionDoc based class.

        :param cls:
        :return:
        """
        self.check_deprecations(cls)

        if issubclass(cls, Document):
            await self.init_document(cls)

        if issubclass(cls, View):
            await self.init_view(cls)

        if issubclass(cls, UnionDoc):
            await self.init_union_doc(cls)

        if hasattr(cls, "custom_init"):
            await cls.custom_init()  # type: ignore
>>>>>>> 60dc39c4


async def init_beanie(
    database: Optional[AsyncIOMotorDatabase] = None,
    connection_string: Optional[str] = None,
    document_models: Optional[List[Union[Type[DocumentLike], str]]] = None,
    allow_index_dropping: bool = False,
    recreate_views: bool = False,
):
    """
    Beanie initialization

    :param database: AsyncIOMotorDatabase - motor database instance
    :param connection_string: str - MongoDB connection string
    :param document_models: List[Union[Type[DocumentLike], str]] - model classes
    or strings with dot separated paths
    :param allow_index_dropping: bool - if index dropping is allowed. Default False
    :param recreate_views: bool - if views should be recreated. Default False
    :return: None
    """
    if document_models is None:
        raise ValueError("document_models parameter must be set")

    if connection_string is database is None:
        raise ValueError("Either connection_string or database must be set")

    if connection_string is not None and database is not None:
        raise ValueError("Either connection_string or database must be set")

    if database is None:
        client = AsyncIOMotorClient(connection_string)
        database = client.get_default_database()

    build_info = await database.command({"buildInfo": 1})
    beanie.DATABASE_MAJOR_VERSION = int(build_info["version"].split(".")[0])

    models: List[Type[DocumentLike]] = []
    for model in document_models:
        if isinstance(model, str):
            model = resolve_name(model)
        if issubclass(model, Document):
            for superclass in reversed(model.mro()):
                if (
                    issubclass(superclass, Document)
                    and superclass != Document
                    and superclass not in models
                ):
                    models.append(superclass)
        elif model not in models:
            models.append(model)
    models.sort(key=type_sort_key)

    for model in models:
        if issubclass(model, BaseModel):
            # inject an ExpressionField for each model field
            # this cannot live in __pydantic_init_subclass__ because in case of inheritance
            # Pydantic raises "Field name "{k}" shadows an attribute in parent ..."
            for k, v in model.model_fields.items():
                setattr(model, k, ExpressionField(v.alias or k))

        await model.update_from_database(database)
        if issubclass(model, Document):
            await init_indexes(model, allow_index_dropping)
        if issubclass(model, View):
            await init_view(model, database, recreate_views)
        if hasattr(model, "custom_init"):
            await model.custom_init()<|MERGE_RESOLUTION|>--- conflicted
+++ resolved
@@ -1,59 +1,12 @@
-<<<<<<< HEAD
 import importlib
 from typing import List, Optional, Type, Union
-=======
-import sys
-
-from beanie.odm.utils.pydantic import (
-    IS_PYDANTIC_V2,
-    get_extra_field_info,
-    get_field_type,
-    get_model_fields,
-    parse_model,
-)
-
-if sys.version_info >= (3, 8):
-    from typing import get_args, get_origin
-else:
-    from typing_extensions import get_args, get_origin
-
-import importlib
-import inspect
-from copy import copy
-from typing import (  # type: ignore
-    List,
-    Optional,
-    Type,
-    Union,
-    _GenericAlias,
-)
->>>>>>> 60dc39c4
 
 from motor.motor_asyncio import AsyncIOMotorClient, AsyncIOMotorDatabase
 from pydantic import BaseModel
 
-<<<<<<< HEAD
 import beanie
 from beanie.odm.documents import Document
 from beanie.odm.fields import ExpressionField, IndexModel
-=======
-from beanie.exceptions import Deprecation, MongoDBVersionError
-from beanie.odm.actions import ActionRegistry
-from beanie.odm.cache import LRUCache
-from beanie.odm.documents import DocType, Document
-from beanie.odm.fields import (
-    BackLink,
-    ExpressionField,
-    Link,
-    LinkInfo,
-    LinkTypes,
-)
-from beanie.odm.interfaces.detector import ModelType
-from beanie.odm.registry import DocsRegistry
-from beanie.odm.settings.document import DocumentSettings, IndexModelField
-from beanie.odm.settings.union_doc import UnionDocSettings
-from beanie.odm.settings.view import ViewSettings
->>>>>>> 60dc39c4
 from beanie.odm.union_doc import UnionDoc
 from beanie.odm.views import View
 
@@ -98,7 +51,9 @@
     cls: Type[View], database: AsyncIOMotorDatabase, recreate: bool
 ) -> None:
     settings = cls.get_settings()
-    collection_names = await database.list_collection_names()
+    collection_names = await database.list_collection_names(
+        authorizedCollections=True, nameOnly=True
+    )
     if recreate or settings.name not in collection_names:
         if settings.name in collection_names:
             await settings.motor_collection.drop()
@@ -109,307 +64,19 @@
                 "pipeline": settings.pipeline,
             }
         )
-<<<<<<< HEAD
-=======
-        if issubclass(cls, Document):
-            cls._document_settings = parse_model(
-                DocumentSettings, settings_vars
-            )
-        if issubclass(cls, View):
-            cls._settings = parse_model(ViewSettings, settings_vars)
-        if issubclass(cls, UnionDoc):
-            cls._settings = parse_model(UnionDocSettings, settings_vars)
-
-    if not IS_PYDANTIC_V2:
-
-        def update_forward_refs(self, cls: Type[BaseModel]):
-            """
-            Update forward refs
-
-            :param cls: Type[BaseModel] - class to update forward refs
-            :return: None
-            """
-            if cls not in self.models_with_updated_forward_refs:
-                cls.update_forward_refs()
-                self.models_with_updated_forward_refs.append(cls)
-
-    # General. Relations
-
-    def detect_link(
-        self, field: FieldInfo, field_name: str
-    ) -> Optional[LinkInfo]:
-        """
-        It detects link and returns LinkInfo if any found.
-
-        :param field: ModelField
-        :return: Optional[LinkInfo]
-        """
-
-        origin = get_origin(field.annotation)
-        args = get_args(field.annotation)
-        classes = [
-            Link,
-            BackLink,
-        ]
-
-        for cls in classes:
-            # Check if annotation is one of the custom classes
-            if (
-                isinstance(field.annotation, _GenericAlias)
-                and field.annotation.__origin__ is cls
-            ):
-                if cls is Link:
-                    return LinkInfo(
-                        field_name=field_name,
-                        lookup_field_name=field_name,
-                        document_class=DocsRegistry.evaluate_fr(args[0]),  # type: ignore
-                        link_type=LinkTypes.DIRECT,
-                    )
-                if cls is BackLink:
-                    return LinkInfo(
-                        field_name=field_name,
-                        lookup_field_name=get_extra_field_info(
-                            field, "original_field"
-                        ),  # type: ignore
-                        document_class=DocsRegistry.evaluate_fr(args[0]),  # type: ignore
-                        link_type=LinkTypes.BACK_DIRECT,
-                    )
-
-            # Check if annotation is List[custom class]
-            elif (
-                (origin is List or origin is list)
-                and len(args) == 1
-                and isinstance(args[0], _GenericAlias)
-                and args[0].__origin__ is cls
-            ):
-                if cls is Link:
-                    return LinkInfo(
-                        field_name=field_name,
-                        lookup_field_name=field_name,
-                        document_class=DocsRegistry.evaluate_fr(get_args(args[0])[0]),  # type: ignore
-                        link_type=LinkTypes.LIST,
-                    )
-                if cls is BackLink:
-                    return LinkInfo(
-                        field_name=field_name,
-                        lookup_field_name=get_extra_field_info(  # type: ignore
-                            field, "original_field"
-                        ),
-                        document_class=DocsRegistry.evaluate_fr(get_args(args[0])[0]),  # type: ignore
-                        link_type=LinkTypes.BACK_LIST,
-                    )
-
-            # Check if annotation is Optional[custom class] or Optional[List[custom class]]
-            elif origin is Union and len(args) == 2 and args[1] is type(None):
-                optional_origin = get_origin(args[0])
-                optional_args = get_args(args[0])
-
-                if (
-                    isinstance(args[0], _GenericAlias)
-                    and args[0].__origin__ is cls
-                ):
-                    if cls is Link:
-                        return LinkInfo(
-                            field_name=field_name,
-                            lookup_field_name=field_name,
-                            document_class=DocsRegistry.evaluate_fr(optional_args[0]),  # type: ignore
-                            link_type=LinkTypes.OPTIONAL_DIRECT,
-                        )
-                    if cls is BackLink:
-                        return LinkInfo(
-                            field_name=field_name,
-                            lookup_field_name=get_extra_field_info(
-                                field, "original_field"
-                            ),
-                            document_class=DocsRegistry.evaluate_fr(optional_args[0]),  # type: ignore
-                            link_type=LinkTypes.OPTIONAL_BACK_DIRECT,
-                        )
-
-                elif (
-                    (optional_origin is List or optional_origin is list)
-                    and len(optional_args) == 1
-                    and isinstance(optional_args[0], _GenericAlias)
-                    and optional_args[0].__origin__ is cls
-                ):
-                    if cls is Link:
-                        return LinkInfo(
-                            field_name=field_name,
-                            lookup_field_name=field_name,
-                            document_class=DocsRegistry.evaluate_fr(get_args(optional_args[0])[0]),  # type: ignore
-                            link_type=LinkTypes.OPTIONAL_LIST,
-                        )
-                    if cls is BackLink:
-                        return LinkInfo(
-                            field_name=field_name,
-                            lookup_field_name=get_extra_field_info(
-                                field, "original_field"
-                            ),
-                            document_class=DocsRegistry.evaluate_fr(get_args(optional_args[0])[0]),  # type: ignore
-                            link_type=LinkTypes.OPTIONAL_BACK_LIST,
-                        )
-        return None
-
-    # Document
-
-    @staticmethod
-    def set_default_class_vars(cls: Type[Document]):
-        """
-        Set default class variables.
-
-        :param cls: Union[Type[Document], Type[View], Type[UnionDoc]] - Class
-        to init settings
-        :return:
-        """
-        cls._children = dict()
-        cls._parent = None
-        cls._inheritance_inited = False
-        cls._class_id = None
-        cls._link_fields = None
-
-    @staticmethod
-    def init_cache(cls) -> None:
-        """
-        Init model's cache
-        :return: None
-        """
-        if cls.get_settings().use_cache:
-            cls._cache = LRUCache(
-                capacity=cls.get_settings().cache_capacity,
-                expiration_time=cls.get_settings().cache_expiration_time,
-            )
-
-    def init_document_fields(self, cls) -> None:
-        """
-        Init class fields
-        :return: None
-        """
-
-        if not IS_PYDANTIC_V2:
-            self.update_forward_refs(cls)
-
-        def check_nested_links(
-            link_info: LinkInfo, prev_models: List[Type[BaseModel]]
-        ):
-            if link_info.document_class in prev_models:
-                return
-            if not IS_PYDANTIC_V2:
-                self.update_forward_refs(link_info.document_class)
-            for k, v in get_model_fields(link_info.document_class).items():
-                nested_link_info = self.detect_link(v, k)
-                if nested_link_info is None:
-                    continue
-
-                if link_info.nested_links is None:
-                    link_info.nested_links = {}
-                link_info.nested_links[k] = nested_link_info
-                new_prev_models = copy(prev_models)
-                new_prev_models.append(link_info.document_class)
-                check_nested_links(
-                    nested_link_info, prev_models=new_prev_models
-                )
-
-        if cls._link_fields is None:
-            cls._link_fields = {}
-        for k, v in get_model_fields(cls).items():
-            path = v.alias or k
-            setattr(cls, k, ExpressionField(path))
-
-            link_info = self.detect_link(v, k)
-            if link_info is not None:
-                cls._link_fields[k] = link_info
-                check_nested_links(link_info, prev_models=[])
-
-        cls._hidden_fields = cls.get_hidden_fields()
-
-    @staticmethod
-    def init_actions(cls):
-        """
-        Init event-based actions
-        """
-        ActionRegistry.clean_actions(cls)
-        for attr in dir(cls):
-            f = getattr(cls, attr)
-            if inspect.isfunction(f):
-                if hasattr(f, "has_action"):
-                    ActionRegistry.add_action(
-                        document_class=cls,
-                        event_types=f.event_types,  # type: ignore
-                        action_direction=f.action_direction,  # type: ignore
-                        funct=f,
-                    )
-
-    async def init_document_collection(self, cls):
-        """
-        Init collection for the Document-based class
-        :param cls:
-        :return:
-        """
-        cls.set_database(self.database)
-
-        document_settings = cls.get_settings()
-
-        # register in the Union Doc
->>>>>>> 60dc39c4
 
 
-<<<<<<< HEAD
 def resolve_name(name: str) -> Type[DocumentLike]:
     try:
         module_name, class_name = name.rsplit(".", 1)
     except ValueError:
         raise ValueError(
             f"'{name}' doesn't have '.' path, eg. path.to.model.class"
-=======
-        # set a name
-
-        if not document_settings.name:
-            document_settings.name = cls.__name__
-
-        # check mongodb version fits
-        if (
-            document_settings.timeseries is not None
-            and cls._database_major_version < 5
-        ):
-            raise MongoDBVersionError(
-                "Timeseries are supported by MongoDB version 5 and higher"
-            )
-
-        # create motor collection
-        if (
-            document_settings.timeseries is not None
-            and document_settings.name
-            not in await self.database.list_collection_names(
-                authorizedCollections=True, nameOnly=True
-            )
-        ):
-            collection = await self.database.create_collection(
-                **document_settings.timeseries.build_query(
-                    document_settings.name
-                )
-            )
-        else:
-            collection = self.database[document_settings.name]
-
-        cls.set_collection(collection)
-
-    async def init_indexes(self, cls, allow_index_dropping: bool = False):
-        """
-        Async indexes initializer
-        """
-        collection = cls.get_motor_collection()
-        document_settings = cls.get_settings()
-
-        index_information = await collection.index_information()
-
-        old_indexes = IndexModelField.from_motor_index_information(
-            index_information
->>>>>>> 60dc39c4
         )
     module = importlib.import_module(module_name)
     return getattr(module, class_name)
 
 
-<<<<<<< HEAD
 def type_sort_key(doctype: Type[DocumentLike]) -> int:
     if issubclass(doctype, UnionDoc):
         return 0
@@ -418,107 +85,6 @@
     if issubclass(doctype, View):
         return 2
     assert False
-=======
-    def init_view_collection(self, cls):
-        """
-        Init collection for View
-
-        :param cls:
-        :return:
-        """
-        view_settings = cls.get_settings()
-
-        if view_settings.name is None:
-            view_settings.name = cls.__name__
-
-        if inspect.isclass(view_settings.source):
-            view_settings.source = view_settings.source.get_collection_name()
-
-        view_settings.motor_db = self.database
-        view_settings.motor_collection = self.database[view_settings.name]
-
-    async def init_view(self, cls: Type[View]):
-        """
-        Init View-based class
-
-        :param cls:
-        :return:
-        """
-        self.init_settings(cls)
-        self.init_view_collection(cls)
-        self.init_view_fields(cls)
-        self.init_cache(cls)
-
-        collection_names = await self.database.list_collection_names(
-            authorizedCollections=True, nameOnly=True
-        )
-        if self.recreate_views or cls._settings.name not in collection_names:
-            if cls._settings.name in collection_names:
-                await cls.get_motor_collection().drop()
-
-            await self.database.command(
-                {
-                    "create": cls.get_settings().name,
-                    "viewOn": cls.get_settings().source,
-                    "pipeline": cls.get_settings().pipeline,
-                }
-            )
-
-    # Union Doc
-
-    async def init_union_doc(self, cls: Type[UnionDoc]):
-        """
-        Init Union Doc based class
-
-        :param cls:
-        :return:
-        """
-        self.init_settings(cls)
-        if cls._settings.name is None:
-            cls._settings.name = cls.__name__
-
-        cls._settings.motor_db = self.database
-        cls._settings.motor_collection = self.database[cls._settings.name]
-        cls._is_inited = True
-
-    # Deprecations
-
-    @staticmethod
-    def check_deprecations(
-        cls: Union[Type[Document], Type[View], Type[UnionDoc]]
-    ):
-        if hasattr(cls, "Collection"):
-            raise Deprecation(
-                "Collection inner class is not supported more. "
-                "Please use Settings instead. "
-                "https://beanie-odm.dev/tutorial/defining-a-document/#settings"
-            )
-
-    # Final
-
-    async def init_class(
-        self, cls: Union[Type[Document], Type[View], Type[UnionDoc]]
-    ):
-        """
-        Init Document, View or UnionDoc based class.
-
-        :param cls:
-        :return:
-        """
-        self.check_deprecations(cls)
-
-        if issubclass(cls, Document):
-            await self.init_document(cls)
-
-        if issubclass(cls, View):
-            await self.init_view(cls)
-
-        if issubclass(cls, UnionDoc):
-            await self.init_union_doc(cls)
-
-        if hasattr(cls, "custom_init"):
-            await cls.custom_init()  # type: ignore
->>>>>>> 60dc39c4
 
 
 async def init_beanie(
