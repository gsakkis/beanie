<<<<<<< HEAD
from typing import Any, Dict, Type, Union

from pydantic import BaseModel
=======
from typing import TYPE_CHECKING, Any, Type, Union

from pydantic import BaseModel

from beanie.exceptions import (
    DocWasNotRegisteredInUnionClass,
    UnionHasNoRegisteredDocs,
)
from beanie.odm.interfaces.detector import ModelType
from beanie.odm.utils.pydantic import get_config_value, parse_model
>>>>>>> 60dc39c4

import beanie


def merge_models(left: BaseModel, right: BaseModel) -> None:
<<<<<<< HEAD
    if isinstance(left, beanie.Document) and isinstance(
        right, beanie.Document
    ):
        left._previous_revision_id = right._previous_revision_id
    for k, rvalue in right:
        lvalue = getattr(left, k)
        if isinstance(rvalue, BaseModel) and isinstance(lvalue, BaseModel):
            merge_models(lvalue, rvalue)
        elif not isinstance(rvalue, (beanie.Link, list)):
            setattr(left, k, rvalue)
=======
    """
    Merge two models
    :param left: left model
    :param right: right model
    :return: None
    """
    from beanie.odm.fields import Link

    if hasattr(left, "_previous_revision_id") and hasattr(
        right, "_previous_revision_id"
    ):
        left._previous_revision_id = right._previous_revision_id  # type: ignore
    for k, right_value in right.__iter__():
        left_value = getattr(left, k)
        if isinstance(right_value, BaseModel) and isinstance(
            left_value, BaseModel
        ):
            if get_config_value(left_value, "frozen"):
                left.__setattr__(k, right_value)
            else:
                merge_models(left_value, right_value)
            continue
        if isinstance(right_value, list):
            links_found = False
            for i in right_value:
                if isinstance(i, Link):
                    links_found = True
                    break
            if links_found:
                continue
            left.__setattr__(k, right_value)
        elif not isinstance(right_value, Link):
            left.__setattr__(k, right_value)
>>>>>>> 60dc39c4


ParseableModel = Union[BaseModel, "beanie.UnionDoc"]


def parse_obj(
    model: Type[ParseableModel],
    data: Union[BaseModel, Dict[str, Any]],
    lazy_parse: bool = False,
) -> BaseModel:
    if isinstance(data, dict):
        if issubclass(model, beanie.UnionDoc):
            class_name = data[model.get_settings().class_id]
            return parse_obj(model._children[class_name], data, lazy_parse)

        if issubclass(model, beanie.Document) and model._children:
            class_name = data[model.get_settings().class_id]
            if class_name in model._children:
                return parse_obj(model._children[class_name], data, lazy_parse)

        if issubclass(model, beanie.Document) and lazy_parse:
            o = model.lazy_parse(data, {"_id"})
            o._saved_state = {"_id": o.id}
            return o

        result = model.model_validate(data)
    elif type(data) is model:
        result = data
    else:
        raise TypeError(
            f"Cannot parse {data} of type {type(data)} as {model}. "
            f"Only dict or {model} is allowed."
        )

    if isinstance(result, beanie.Document):
        result.save_state()
        result.swap_revision()

    return result<|MERGE_RESOLUTION|>--- conflicted
+++ resolved
@@ -1,70 +1,30 @@
-<<<<<<< HEAD
 from typing import Any, Dict, Type, Union
 
 from pydantic import BaseModel
-=======
-from typing import TYPE_CHECKING, Any, Type, Union
-
-from pydantic import BaseModel
-
-from beanie.exceptions import (
-    DocWasNotRegisteredInUnionClass,
-    UnionHasNoRegisteredDocs,
-)
-from beanie.odm.interfaces.detector import ModelType
-from beanie.odm.utils.pydantic import get_config_value, parse_model
->>>>>>> 60dc39c4
 
 import beanie
 
 
 def merge_models(left: BaseModel, right: BaseModel) -> None:
-<<<<<<< HEAD
     if isinstance(left, beanie.Document) and isinstance(
         right, beanie.Document
     ):
         left._previous_revision_id = right._previous_revision_id
     for k, rvalue in right:
         lvalue = getattr(left, k)
-        if isinstance(rvalue, BaseModel) and isinstance(lvalue, BaseModel):
+        if (
+            isinstance(rvalue, BaseModel)
+            and isinstance(lvalue, BaseModel)
+            and not lvalue.model_config.get("frozen")
+        ):
             merge_models(lvalue, rvalue)
-        elif not isinstance(rvalue, (beanie.Link, list)):
+        elif isinstance(rvalue, beanie.Link) or (
+            isinstance(rvalue, list)
+            and any(isinstance(item, beanie.Link) for item in rvalue)
+        ):
+            pass
+        else:
             setattr(left, k, rvalue)
-=======
-    """
-    Merge two models
-    :param left: left model
-    :param right: right model
-    :return: None
-    """
-    from beanie.odm.fields import Link
-
-    if hasattr(left, "_previous_revision_id") and hasattr(
-        right, "_previous_revision_id"
-    ):
-        left._previous_revision_id = right._previous_revision_id  # type: ignore
-    for k, right_value in right.__iter__():
-        left_value = getattr(left, k)
-        if isinstance(right_value, BaseModel) and isinstance(
-            left_value, BaseModel
-        ):
-            if get_config_value(left_value, "frozen"):
-                left.__setattr__(k, right_value)
-            else:
-                merge_models(left_value, right_value)
-            continue
-        if isinstance(right_value, list):
-            links_found = False
-            for i in right_value:
-                if isinstance(i, Link):
-                    links_found = True
-                    break
-            if links_found:
-                continue
-            left.__setattr__(k, right_value)
-        elif not isinstance(right_value, Link):
-            left.__setattr__(k, right_value)
->>>>>>> 60dc39c4
 
 
 ParseableModel = Union[BaseModel, "beanie.UnionDoc"]
