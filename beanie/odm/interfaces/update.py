--- conflicted
+++ resolved
@@ -1,24 +1,11 @@
 from abc import abstractmethod
-<<<<<<< HEAD
 from typing import Any, Mapping, Optional
-=======
-from typing import Any, Dict, Mapping, Optional, Union
->>>>>>> 60dc39c4
 
 from pymongo.client_session import ClientSession
 
 from beanie.odm.bulk import BulkWriter
-<<<<<<< HEAD
 from beanie.odm.operators import FieldName
 from beanie.odm.operators.update import CurrentDate, Inc, Set
-=======
-from beanie.odm.fields import ExpressionField
-from beanie.odm.operators.update.general import (
-    CurrentDate,
-    Inc,
-    Set,
-)
->>>>>>> 60dc39c4
 
 
 class UpdateMethods:
@@ -57,7 +44,7 @@
 
         Uses [Set operator](operators/update.md#set)
 
-        :param expression: Dict[str, Any] - keys and
+        :param expression: Dict[Union[ExpressionField, str], Any] - keys and
         values to set
         :param session: Optional[ClientSession] - pymongo session
         :param bulk_writer: Optional[BulkWriter] - bulk writer
@@ -82,7 +69,7 @@
 
         Uses [CurrentDate operator](operators/update.md#currentdate)
 
-        :param expression: Dict[str, Any]
+        :param expression: Dict[Union[ExpressionField, str], Any]
         :param session: Optional[ClientSession] - pymongo session
         :param bulk_writer: Optional[BulkWriter] - bulk writer
         :return: self
@@ -117,7 +104,7 @@
 
         Uses [Inc operator](operators/update.md#inc)
 
-        :param expression: Dict[str, Any]
+        :param expression: Dict[Union[ExpressionField, str], Any]
         :param session: Optional[ClientSession] - pymongo session
         :param bulk_writer: Optional[BulkWriter] - bulk writer
         :return: self
