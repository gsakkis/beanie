<<<<<<< HEAD
from enum import Enum
=======
import asyncio
>>>>>>> 60dc39c4
from typing import (
    TYPE_CHECKING,
    AbstractSet,
    Any,
    ClassVar,
    Dict,
<<<<<<< HEAD
=======
    Iterable,
>>>>>>> 60dc39c4
    List,
    Mapping,
    Optional,
    Set,
    Type,
<<<<<<< HEAD
=======
    TypeVar,
>>>>>>> 60dc39c4
    Union,
)
from uuid import UUID, uuid4

from bson import DBRef
from lazy_model import LazyModel
from motor.motor_asyncio import AsyncIOMotorDatabase
from pydantic import (
    ConfigDict,
    Field,
    PrivateAttr,
<<<<<<< HEAD
    TypeAdapter,
=======
>>>>>>> 60dc39c4
    ValidationError,
)
from pymongo import InsertOne
from pymongo.client_session import ClientSession
from pymongo.errors import DuplicateKeyError
from pymongo.results import DeleteResult, InsertManyResult
from typing_extensions import Self

import beanie
from beanie.exceptions import (
    DocumentNotFound,
    DocumentWasNotSaved,
    MongoDBVersionError,
    NotSupported,
    ReplaceError,
    RevisionIdWasChanged,
)
from beanie.odm.actions import (
    ActionDirections,
<<<<<<< HEAD
    ActionRegistry,
=======
>>>>>>> 60dc39c4
    EventTypes,
    wrap_with_actions,
)
from beanie.odm.bulk import BulkWriter, Operation
<<<<<<< HEAD
from beanie.odm.fields import IndexModel, PydanticObjectId
from beanie.odm.interfaces.find import BaseSettings, FindInterface
from beanie.odm.interfaces.update import UpdateMethods
from beanie.odm.links import Link, LinkedModelMixin, LinkInfo, LinkTypes
=======
from beanie.odm.cache import LRUCache
from beanie.odm.fields import (
    BackLink,
    DeleteRules,
    ExpressionField,
    Link,
    LinkInfo,
    LinkTypes,
    PydanticObjectId,
    WriteRules,
)
from beanie.odm.interfaces.aggregate import AggregateInterface
from beanie.odm.interfaces.detector import ModelType
from beanie.odm.interfaces.find import FindInterface
from beanie.odm.interfaces.getters import OtherGettersInterface
from beanie.odm.interfaces.inheritance import InheritanceInterface
from beanie.odm.interfaces.setters import SettersInterface
>>>>>>> 60dc39c4
from beanie.odm.models import (
    InspectionError,
    InspectionResult,
    InspectionStatuses,
<<<<<<< HEAD
=======
)
from beanie.odm.operators.find.comparison import In
from beanie.odm.operators.update.general import (
    CurrentDate,
    Inc,
    SetRevisionId,
    Unset,
)
from beanie.odm.operators.update.general import (
    Set as SetOperator,
>>>>>>> 60dc39c4
)
from beanie.odm.operators import update as update_ops
from beanie.odm.operators.comparison import In
from beanie.odm.queries.update import UpdateMany, UpdateResponse
from beanie.odm.timeseries import TimeSeriesConfig
from beanie.odm.utils.encoder import Encoder
from beanie.odm.utils.parsing import merge_models
<<<<<<< HEAD
=======
from beanie.odm.utils.pydantic import (
    IS_PYDANTIC_V2,
    get_extra_field_info,
    get_field_type,
    get_model_dump,
    get_model_fields,
    parse_model,
    parse_object_as,
)
from beanie.odm.utils.self_validation import validate_self_before
>>>>>>> 60dc39c4
from beanie.odm.utils.state import (
    previous_saved_state_needed,
    save_state_after,
    saved_state_needed,
    swap_revision_after,
)
from beanie.odm.utils.typing import extract_id_class

if IS_PYDANTIC_V2:
    from pydantic import model_validator

if TYPE_CHECKING:
    from pydantic.typing import AbstractSetIntStr, DictStrAny, MappingIntStrAny


class DocumentSettings(BaseSettings):
    use_state_management: bool = False
    state_management_replace_objects: bool = False
    state_management_save_previous: bool = False
    validate_on_save: bool = False
    use_revision: bool = False

    indexes: List[IndexModel] = Field(default_factory=list)
    merge_indexes: bool = False
    timeseries: Optional[TimeSeriesConfig] = None

    union_doc: Optional[Type] = None
    union_doc_alias: Optional[str] = None

    keep_nulls: bool = True
    is_root: bool = False

    @classmethod
    def from_model_type(
        cls, model_type: type, database: AsyncIOMotorDatabase
    ) -> Self:
        self = super().from_model_type(model_type, database)
        # register in the Union Doc
        if union_doc := self.union_doc:
            union_doc._children[self.name] = model_type
            self.union_doc_alias = self.name
            self.name = union_doc.get_collection_name()
        return self


class DeleteRules(str, Enum):
    DO_NOTHING = "DO_NOTHING"
    DELETE_LINKS = "DELETE_LINKS"


class WriteRules(str, Enum):
    DO_NOTHING = "DO_NOTHING"
    WRITE = "WRITE"


def _json_schema_extra(schema: Dict[str, Any]) -> None:
    props = {}
    for k, v in schema.get("properties", {}).items():
        if not v.get("hidden", False):
            props[k] = v
    schema["properties"] = props


class Document(LazyModel, LinkedModelMixin, FindInterface, UpdateMethods):
    """
    Document Mapping class.

    Fields:

    - `id` - MongoDB document ObjectID "_id" field.
    Mapped to the PydanticObjectId class
    """

<<<<<<< HEAD
    model_config = ConfigDict(
        json_schema_extra=_json_schema_extra,
        populate_by_name=True,
        alias_generator=lambda s: "_id" if s == "id" else s,
    )
=======
    if IS_PYDANTIC_V2:
        model_config = ConfigDict(
            json_schema_extra=json_schema_extra,
            populate_by_name=True,
            alias_generator=document_alias_generator,
        )
    else:

        class Config:
            json_encoders = {
                ObjectId: lambda v: str(v),
            }
            allow_population_by_field_name = True
            fields = {"id": "_id"}

            @staticmethod
            def schema_extra(
                schema: Dict[str, Any], model: Type["Document"]
            ) -> None:
                props = {}
                for k, v in schema.get("properties", {}).items():
                    if not v.get("hidden", False):
                        props[k] = v
                schema["properties"] = props
>>>>>>> 60dc39c4

    id: Optional[PydanticObjectId] = Field(
        default=None, description="MongoDB document ObjectID"
    )

    # Inheritance
    _class_id: ClassVar[Optional[str]] = None
    _children: ClassVar[Dict[str, Type["Document"]]]

    # State
    if IS_PYDANTIC_V2:
        revision_id: Optional[UUID] = Field(
            default=None, json_schema_extra={"hidden": True}
        )
    else:
        revision_id: Optional[UUID] = Field(default=None, hidden=True)  # type: ignore
    _previous_revision_id: Optional[UUID] = PrivateAttr(default=None)
    _saved_state: Optional[Dict[str, Any]] = PrivateAttr(default=None)
    _previous_saved_state: Optional[Dict[str, Any]] = PrivateAttr(default=None)

    # Other
    _settings: ClassVar[DocumentSettings]
    _hidden_fields: ClassVar[Set[str]] = set()

    @classmethod
    async def update_from_database(
        cls, database: AsyncIOMotorDatabase
    ) -> None:
        settings = DocumentSettings.from_model_type(cls, database)
        # set up document inheritance
        parent_cls = cls.parent_document_cls()
        if settings.is_root and not (
            parent_cls and parent_cls.get_settings().is_root
        ):
            cls._class_id = cls.__name__
        elif parent_cls and parent_cls._class_id:
            # set the common collection name if this document class is part of an
            # inheritance chain with is_root = True
            settings.name = parent_cls.get_collection_name()
            cls._class_id = class_id = f"{parent_cls._class_id}.{cls.__name__}"
            while parent_cls is not None:
                parent_cls._children[class_id] = cls
                parent_cls = parent_cls.parent_document_cls()

        if settings.timeseries:
            if beanie.DATABASE_MAJOR_VERSION < 5:
                raise MongoDBVersionError(
                    "Timeseries are supported by MongoDB version 5 and higher"
                )
            collections = await database.list_collection_names()
            if settings.name not in collections:
                kwargs = settings.timeseries.to_dict()
                await database.create_collection(settings.name, **kwargs)

        cls._settings = settings
        cls._children = {}
        cls._hidden_fields = set()
        for k, v in cls.model_fields.items():
            if isinstance(
                v.json_schema_extra, dict
            ) and v.json_schema_extra.get("hidden"):
                cls._hidden_fields.add(k)
        ActionRegistry.init_actions(cls)

    def swap_revision(self):
        if self._settings.use_revision:
            self._previous_revision_id = self.revision_id
            self.revision_id = uuid4()

<<<<<<< HEAD
    @classmethod
    def get_settings(cls) -> DocumentSettings:
        return cls._settings

    @classmethod
    def parent_document_cls(cls) -> Optional[Type["Document"]]:
        parent_cls = next(b for b in cls.__bases__ if issubclass(b, Document))
        return parent_cls if parent_cls is not Document else None

    @classmethod
    def _parse_document_id(cls, document_id: Any) -> Any:
        id_annotation = cls.model_fields["id"].annotation
        if isinstance(document_id, extract_id_class(id_annotation)):
            return document_id
        return TypeAdapter(id_annotation).validate_python(document_id)
=======
    def __init__(self, *args, **kwargs):
        super(Document, self).__init__(*args, **kwargs)
        self.get_motor_collection()

    @classmethod
    def _fill_back_refs(cls, values):
        if cls._link_fields:
            for field_name, link_info in cls._link_fields.items():
                if (
                    link_info.link_type
                    in [LinkTypes.BACK_DIRECT, LinkTypes.OPTIONAL_BACK_DIRECT]
                    and field_name not in values
                ):
                    values[field_name] = BackLink[link_info.document_class](
                        link_info.document_class
                    )
                if (
                    link_info.link_type
                    in [LinkTypes.BACK_LIST, LinkTypes.OPTIONAL_BACK_LIST]
                    and field_name not in values
                ):
                    values[field_name] = [
                        BackLink[link_info.document_class](
                            link_info.document_class
                        )
                    ]
        return values
>>>>>>> 60dc39c4

    if IS_PYDANTIC_V2:

        @model_validator(mode="before")
        def fill_back_refs(cls, values):
            return cls._fill_back_refs(values)

    else:

        @root_validator(pre=True)
        def fill_back_refs(cls, values):
            return cls._fill_back_refs(values)

    @classmethod
    async def get(
        cls,
        document_id: Any,
        session: Optional[ClientSession] = None,
        ignore_cache: bool = False,
        fetch_links: bool = False,
        with_children: bool = False,
        **pymongo_kwargs: Any,
    ) -> Optional[Self]:
        """
        Get document by id, returns None if document does not exist

        :param document_id: PydanticObjectId - document id
        :param session: Optional[ClientSession] - pymongo session
        :param ignore_cache: bool - ignore cache (if it is turned on)
        :param **pymongo_kwargs: pymongo native parameters for find operation
        :return: Union["Document", None]
        """
        return await cls.find_one(  # type: ignore[func-returns-value]
            {"_id": cls._parse_document_id(document_id)},
            session=session,
            ignore_cache=ignore_cache,
            fetch_links=fetch_links,
            with_children=with_children,
            **pymongo_kwargs,
        )

    @wrap_with_actions(EventTypes.INSERT)
    @save_state_after
    @swap_revision_after
    async def insert(
        self,
        *,
        link_rule: WriteRules = WriteRules.DO_NOTHING,
        session: Optional[ClientSession] = None,
        skip_actions: Optional[List[Union[ActionDirections, str]]] = None,
    ) -> Self:
        """
        Insert the document (self) to the collection
        :return: Document
        """
        await self._validate_self(skip_actions=skip_actions)
        if self._settings.use_revision:
            self.revision_id = uuid4()
        if link_rule == WriteRules.WRITE:
            link_fields = self.get_link_fields()
            if link_fields is not None:
                for field_info in link_fields.values():
                    value = getattr(self, field_info.field_name)
                    if field_info.link_type in [
                        LinkTypes.DIRECT,
                        LinkTypes.OPTIONAL_DIRECT,
                    ]:
                        if isinstance(value, Document):
                            await value.save(link_rule=WriteRules.WRITE)
                    if field_info.link_type in [
                        LinkTypes.LIST,
                        LinkTypes.OPTIONAL_LIST,
                    ]:
                        if isinstance(value, List):
                            for obj in value:
                                if isinstance(obj, Document):
                                    await obj.save(link_rule=WriteRules.WRITE)
        result = await self.get_motor_collection().insert_one(
            self.get_dict(), session=session
        )
        self.id = self._parse_document_id(result.inserted_id)
        return self

    async def create(self, session: Optional[ClientSession] = None) -> Self:
        """
        The same as self.insert()
        :return: Document
        """
        return await self.insert(session=session)

    @classmethod
    async def insert_one(
        cls,
        document: Self,
        session: Optional[ClientSession] = None,
        bulk_writer: Optional["BulkWriter"] = None,
        link_rule: WriteRules = WriteRules.DO_NOTHING,
    ) -> Optional[Self]:
        """
        Insert one document to the collection
        :param document: Document - document to insert
        :param session: ClientSession - pymongo session
        :param bulk_writer: "BulkWriter" - Beanie bulk writer
        :param link_rule: InsertRules - hot to manage link fields
        :return: Document
        """
        if not isinstance(document, cls):
            raise TypeError(
                "Inserting document must be of the original document class"
            )
        if bulk_writer is None:
            return await document.insert(link_rule=link_rule, session=session)
        else:
            if link_rule == WriteRules.WRITE:
                raise NotSupported(
                    "Cascade insert with bulk writing not supported"
                )
            bulk_writer.add_operation(
                Operation(
                    operation=InsertOne,
                    first_query=document.get_dict(),
                    object_class=type(document),
                )
            )
            return None

    @classmethod
    async def insert_many(
<<<<<<< HEAD
        cls,
        documents: List[Self],
=======
        cls: Type[DocType],
        documents: Iterable[DocType],
>>>>>>> 60dc39c4
        session: Optional[ClientSession] = None,
        link_rule: WriteRules = WriteRules.DO_NOTHING,
        **pymongo_kwargs: Any,
    ) -> InsertManyResult:
        """
        Insert many documents to the collection

        :param documents:  List["Document"] - documents to insert
        :param session: ClientSession - pymongo session
        :param link_rule: InsertRules - how to manage link fields
        :return: InsertManyResult
        """
        if link_rule == WriteRules.WRITE:
            raise NotSupported(
                "Cascade insert not supported for insert many method"
            )
        documents_list = [doc.get_dict() for doc in documents]
        return await cls.get_motor_collection().insert_many(
            documents_list, session=session, **pymongo_kwargs
        )

    @wrap_with_actions(EventTypes.REPLACE)
    @save_state_after
    @swap_revision_after
    async def replace(
        self,
        *,
        ignore_revision: bool = False,
        session: Optional[ClientSession] = None,
        bulk_writer: Optional[BulkWriter] = None,
        link_rule: WriteRules = WriteRules.DO_NOTHING,
        skip_actions: Optional[List[Union[ActionDirections, str]]] = None,
    ) -> Self:
        """
        Fully update the document in the database

        :param session: Optional[ClientSession] - pymongo session.
        :param ignore_revision: bool - do force replace.
            Used when revision based protection is turned on.
        :param bulk_writer: "BulkWriter" - Beanie bulk writer
        :return: self
        """
        await self._validate_self(skip_actions=skip_actions)
        if self.id is None:
            raise ValueError("Document must have an id")

        if bulk_writer is not None and link_rule != WriteRules.DO_NOTHING:
            raise NotSupported

        if link_rule == WriteRules.WRITE:
            link_fields = self.get_link_fields()
            if link_fields is not None:
                for field_info in link_fields.values():
                    value = getattr(self, field_info.field_name)
                    if field_info.link_type in [
                        LinkTypes.DIRECT,
                        LinkTypes.OPTIONAL_DIRECT,
                        LinkTypes.BACK_DIRECT,
                        LinkTypes.OPTIONAL_BACK_DIRECT,
                    ]:
                        if isinstance(value, Document):
                            await value.replace(
                                link_rule=link_rule,
                                bulk_writer=bulk_writer,
                                ignore_revision=ignore_revision,
                                session=session,
                            )
                    if field_info.link_type in [
                        LinkTypes.LIST,
                        LinkTypes.OPTIONAL_LIST,
                        LinkTypes.BACK_LIST,
                        LinkTypes.OPTIONAL_BACK_LIST,
                    ]:
                        if isinstance(value, List):
                            for obj in value:
                                if isinstance(obj, Document):
                                    await obj.replace(
                                        link_rule=link_rule,
                                        bulk_writer=bulk_writer,
                                        ignore_revision=ignore_revision,
                                        session=session,
                                    )

        use_revision_id = self._settings.use_revision
        find_query = {"_id": self.id}
        if use_revision_id and not ignore_revision:
            find_query["revision_id"] = self._previous_revision_id
        try:
            await self.find_one(find_query).replace(
                self,
                session=session,
                bulk_writer=bulk_writer,
            )
        except DocumentNotFound:
            if use_revision_id and not ignore_revision:
                raise RevisionIdWasChanged
            else:
                raise DocumentNotFound
        return self

    @wrap_with_actions(EventTypes.SAVE)
    @save_state_after
    @validate_self_before
    async def save(
        self,
        session: Optional[ClientSession] = None,
        link_rule: WriteRules = WriteRules.DO_NOTHING,
        ignore_revision: bool = False,
        **pymongo_kwargs: Any,
    ) -> None:
        """
        Update an existing model in the database or
        insert it if it does not yet exist.

        :param session: Optional[ClientSession] - pymongo session.
        :param link_rule: WriteRules - rules how to deal with links on writing
        :param ignore_revision: bool - do force save.
        :return: None
        """
        if link_rule == WriteRules.WRITE:
            link_fields = self.get_link_fields()
            if link_fields is not None:
                for field_info in link_fields.values():
                    value = getattr(self, field_info.field_name)
                    if field_info.link_type in [
                        LinkTypes.DIRECT,
                        LinkTypes.OPTIONAL_DIRECT,
                        LinkTypes.BACK_DIRECT,
                        LinkTypes.OPTIONAL_BACK_DIRECT,
                    ]:
                        if isinstance(value, Document):
                            await value.save(
                                link_rule=link_rule, session=session
                            )
                    if field_info.link_type in [
                        LinkTypes.LIST,
                        LinkTypes.OPTIONAL_LIST,
                        LinkTypes.BACK_LIST,
                        LinkTypes.OPTIONAL_BACK_LIST,
                    ]:
                        if isinstance(value, List):
                            for obj in value:
                                if isinstance(obj, Document):
                                    await obj.save(
                                        link_rule=link_rule, session=session
                                    )

        if self._settings.keep_nulls is False:
            return await self.update(
                update_ops.Set(self.get_dict()),
                update_ops.Unset(self._get_top_level_nones()),
                session=session,
                ignore_revision=ignore_revision,
                upsert=True,
                **pymongo_kwargs,
            )
        else:
            return await self.set(
                self.get_dict(),
                session=session,
                ignore_revision=ignore_revision,
                upsert=True,
                **pymongo_kwargs,
            )

    @saved_state_needed
    @wrap_with_actions(EventTypes.SAVE_CHANGES)
    async def save_changes(
        self,
        *,
        ignore_revision: bool = False,
        session: Optional[ClientSession] = None,
        bulk_writer: Optional[BulkWriter] = None,
        skip_actions: Optional[List[Union[ActionDirections, str]]] = None,
    ) -> None:
        """
        Save changes.
        State management usage must be turned on

        :param ignore_revision: bool - ignore revision id, if revision is turned on
        :param bulk_writer: "BulkWriter" - Beanie bulk writer
        :return: None
        """
        await self._validate_self(skip_actions=skip_actions)
        if not self.is_changed:
            return None
        changes = self.get_changes()
        if self._settings.keep_nulls is False:
            return await self.update(
                update_ops.Set(changes),
                update_ops.Unset(self._get_top_level_nones()),
                ignore_revision=ignore_revision,
                session=session,
                bulk_writer=bulk_writer,
            )
        else:
            return await self.set(
                changes,
                ignore_revision=ignore_revision,
                session=session,
                bulk_writer=bulk_writer,
            )

    @classmethod
    async def replace_many(
        cls, documents: List[Self], session: Optional[ClientSession] = None
    ) -> None:
        """
        Replace list of documents

        :param documents: List["Document"]
        :param session: Optional[ClientSession] - pymongo session.
        :return: None
        """
        ids_list = [document.id for document in documents]
        if await cls.find(In("_id", ids_list)).count() != len(ids_list):
            raise ReplaceError(
                "Some of the documents are not exist in the collection"
            )
        async with BulkWriter(session=session) as bulk_writer:
            for document in documents:
                await document.replace(
                    bulk_writer=bulk_writer, session=session
                )

    @wrap_with_actions(EventTypes.UPDATE)
    @save_state_after
    async def update(
        self,
        *args,
        ignore_revision: bool = False,
        session: Optional[ClientSession] = None,
        bulk_writer: Optional[BulkWriter] = None,
        skip_actions: Optional[List[Union[ActionDirections, str]]] = None,
        **pymongo_kwargs: Any,
    ) -> Self:
        """
        Partially update the document in the database

        :param args: *Union[dict, Mapping] - the modifications to apply.
        :param session: ClientSession - pymongo session.
        :param ignore_revision: bool - force update. Will update even if revision id is not the same, as stored
        :param bulk_writer: "BulkWriter" - Beanie bulk writer
        :param pymongo_kwargs: pymongo native parameters for update operation
        :return: None
        """
        arguments = list(args)
        use_revision_id = self._settings.use_revision

        find_query = {
            "_id": self.id if self.id is not None else PydanticObjectId()
        }
        if use_revision_id and not ignore_revision:
            find_query["revision_id"] = self._previous_revision_id

        if use_revision_id:
            arguments.append(update_ops.SetRevisionId(self.revision_id))
        try:
            result = await self.find_one(find_query).update(
                *arguments,
                session=session,
                response_type=UpdateResponse.NEW_DOCUMENT,
                bulk_writer=bulk_writer,
                **pymongo_kwargs,
            )
        except DuplicateKeyError:
            raise RevisionIdWasChanged
        if bulk_writer is None:
            if use_revision_id and not ignore_revision and result is None:
                raise RevisionIdWasChanged
            if result is not None:
                merge_models(self, result)
        return self

    @classmethod
    def update_all(
        cls,
        *args: Union[dict, Mapping],
        session: Optional[ClientSession] = None,
        bulk_writer: Optional[BulkWriter] = None,
        **pymongo_kwargs: Any,
    ) -> UpdateMany:
        """
        Partially update all the documents

        :param args: *Union[dict, Mapping] - the modifications to apply.
        :param session: ClientSession - pymongo session.
        :param bulk_writer: "BulkWriter" - Beanie bulk writer
        :param **pymongo_kwargs: pymongo native parameters for find operation
        :return: UpdateMany query
        """
        return cls.find_all().update(
            *args, session=session, bulk_writer=bulk_writer, **pymongo_kwargs
        )

<<<<<<< HEAD
=======
    def set(
        self,
        expression: Dict[Union[ExpressionField, str], Any],
        session: Optional[ClientSession] = None,
        bulk_writer: Optional[BulkWriter] = None,
        skip_sync: Optional[bool] = None,
        **kwargs,
    ):
        """
        Set values

        Example:

        ```python

        class Sample(Document):
            one: int

        await Document.find(Sample.one == 1).set({Sample.one: 100})

        ```

        Uses [Set operator](operators/update.md#set)

        :param expression: Dict[Union[ExpressionField, str], Any] - keys and
        values to set
        :param session: Optional[ClientSession] - pymongo session
        :param bulk_writer: Optional[BulkWriter] - bulk writer
        :param skip_sync: bool - skip doc syncing. Available for the direct instances only
        :return: self
        """
        return self.update(
            SetOperator(expression),
            session=session,
            bulk_writer=bulk_writer,
            skip_sync=skip_sync,
            **kwargs,
        )

    def current_date(
        self,
        expression: Dict[Union[ExpressionField, str], Any],
        session: Optional[ClientSession] = None,
        bulk_writer: Optional[BulkWriter] = None,
        skip_sync: Optional[bool] = None,
        **kwargs,
    ):
        """
        Set current date

        Uses [CurrentDate operator](operators/update.md#currentdate)

        :param expression: Dict[Union[ExpressionField, str], Any]
        :param session: Optional[ClientSession] - pymongo session
        :param bulk_writer: Optional[BulkWriter] - bulk writer
        :param skip_sync: bool - skip doc syncing. Available for the direct instances only
        :return: self
        """
        return self.update(
            CurrentDate(expression),
            session=session,
            bulk_writer=bulk_writer,
            skip_sync=skip_sync,
            **kwargs,
        )

    def inc(
        self,
        expression: Dict[Union[ExpressionField, str], Any],
        session: Optional[ClientSession] = None,
        bulk_writer: Optional[BulkWriter] = None,
        skip_sync: Optional[bool] = None,
        **kwargs,
    ):
        """
        Increment

        Example:

        ```python

        class Sample(Document):
            one: int

        await Document.find(Sample.one == 1).inc({Sample.one: 100})

        ```

        Uses [Inc operator](operators/update.md#inc)

        :param expression: Dict[Union[ExpressionField, str], Any]
        :param session: Optional[ClientSession] - pymongo session
        :param bulk_writer: Optional[BulkWriter] - bulk writer
        :param skip_sync: bool - skip doc syncing. Available for the direct instances only
        :return: self
        """
        return self.update(
            Inc(expression),
            session=session,
            bulk_writer=bulk_writer,
            skip_sync=skip_sync,
            **kwargs,
        )

>>>>>>> 60dc39c4
    @wrap_with_actions(EventTypes.DELETE)
    async def delete(
        self,
        *,
        session: Optional[ClientSession] = None,
        bulk_writer: Optional[BulkWriter] = None,
        link_rule: DeleteRules = DeleteRules.DO_NOTHING,
        skip_actions: Optional[List[Union[ActionDirections, str]]] = None,
        **pymongo_kwargs: Any,
    ) -> Optional[DeleteResult]:
        """
        Delete the document

        :param session: Optional[ClientSession] - pymongo session.
        :param bulk_writer: "BulkWriter" - Beanie bulk writer
        :param link_rule: DeleteRules - rules for link fields
        :param **pymongo_kwargs: pymongo native parameters for delete operation
        :return: Optional[DeleteResult] - pymongo DeleteResult instance.
        """

        if link_rule == DeleteRules.DELETE_LINKS:
            link_fields = self.get_link_fields()
            if link_fields is not None:
                for field_info in link_fields.values():
                    value = getattr(self, field_info.field_name)
                    if field_info.link_type in [
                        LinkTypes.DIRECT,
                        LinkTypes.OPTIONAL_DIRECT,
                        LinkTypes.BACK_DIRECT,
                        LinkTypes.OPTIONAL_BACK_DIRECT,
                    ]:
                        if isinstance(value, Document):
                            await value.delete(
                                link_rule=DeleteRules.DELETE_LINKS,
                                **pymongo_kwargs,
                            )
                    if field_info.link_type in [
                        LinkTypes.LIST,
                        LinkTypes.OPTIONAL_LIST,
                        LinkTypes.BACK_LIST,
                        LinkTypes.OPTIONAL_BACK_LIST,
                    ]:
                        if isinstance(value, List):
                            for obj in value:
                                if isinstance(obj, Document):
                                    await obj.delete(
                                        link_rule=DeleteRules.DELETE_LINKS,
                                        **pymongo_kwargs,
                                    )

        return await self.find_one({"_id": self.id}).delete(
            session=session, bulk_writer=bulk_writer, **pymongo_kwargs
        )

    @classmethod
    async def delete_all(
        cls,
        session: Optional[ClientSession] = None,
        bulk_writer: Optional[BulkWriter] = None,
        **pymongo_kwargs: Any,
    ) -> Optional[DeleteResult]:
        """
        Delete all the documents

        :param session: Optional[ClientSession] - pymongo session.
        :param bulk_writer: "BulkWriter" - Beanie bulk writer
        :param **pymongo_kwargs: pymongo native parameters for delete operation
        :return: Optional[DeleteResult] - pymongo DeleteResult instance.
        """
        return await cls.find_all().delete(
            session=session, bulk_writer=bulk_writer, **pymongo_kwargs
        )

    # State management

    def save_state(self) -> None:
        """
        Save current document state. Internal method
        :return: None
        """
        settings = self._settings
        if settings.use_state_management and self.id is not None:
            if settings.state_management_save_previous:
                self._previous_saved_state = self._saved_state
            self._saved_state = self.get_dict()

    @property
    @saved_state_needed
    def is_changed(self) -> bool:
        return self._saved_state != self.get_dict()

    @property
    @saved_state_needed
    @previous_saved_state_needed
    def has_changed(self) -> bool:
        return (
            self._previous_saved_state is not None
            and self._previous_saved_state != self._saved_state
        )

    def _collect_updates(
        self, old_dict: Dict[str, Any], new_dict: Dict[str, Any]
    ) -> Dict[str, Any]:
        """
        Compares old_dict with new_dict and returns field paths that have been updated
        Args:
            old_dict: dict1
            new_dict: dict2

        Returns: dictionary with updates
        """
        if old_dict.keys() - new_dict.keys():
            return new_dict
        updates = {}
        replace_objects = self._settings.state_management_replace_objects
        for name, new_value in new_dict.items():
            old_value = old_dict.get(name)
            if new_value == old_value:
                continue
            if (
                not replace_objects
                and isinstance(new_value, dict)
                and isinstance(old_value, dict)
            ):
                value_updates = self._collect_updates(old_value, new_value)
                for k, v in value_updates.items():
                    updates[f"{name}.{k}"] = v
            else:
                updates[name] = new_value
        return updates

    @saved_state_needed
    def get_changes(self) -> Dict[str, Any]:
        return self._collect_updates(self._saved_state, self.get_dict())  # type: ignore

    @saved_state_needed
    @previous_saved_state_needed
    def get_previous_changes(self) -> Dict[str, Any]:
        if self._previous_saved_state is None:
            return {}

        return self._collect_updates(
            self._previous_saved_state, self._saved_state  # type: ignore
        )

    @saved_state_needed
    def rollback(self) -> None:
        if self.is_changed:
            for key, value in self._saved_state.items():  # type: ignore
                if key == "_id":
                    setattr(self, "id", value)
                else:
                    setattr(self, key, value)

    # Other

    @classmethod
    async def inspect_collection(
        cls, session: Optional[ClientSession] = None
    ) -> InspectionResult:
        """
        Check, if documents, stored in the MongoDB collection
        are compatible with the Document schema

        :return: InspectionResult
        """
        inspection_result = InspectionResult()
        async for json_document in cls.get_motor_collection().find(
            {}, session=session
        ):
            try:
                cls.model_validate(json_document)
            except ValidationError as e:
                if inspection_result.status == InspectionStatuses.OK:
                    inspection_result.status = InspectionStatuses.FAIL
                inspection_result.errors.append(
                    InspectionError(
                        document_id=json_document["_id"], error=str(e)
                    )
                )
        return inspection_result

<<<<<<< HEAD
    def dict(
        self,
        *,
        include: Union["AbstractSetIntStr", "MappingIntStrAny"] = None,
        exclude: Union["AbstractSetIntStr", "MappingIntStrAny"] = None,
        by_alias: bool = False,
        skip_defaults: bool = False,
        exclude_hidden: bool = True,
        exclude_unset: bool = False,
        exclude_defaults: bool = False,
        exclude_none: bool = False,
    ) -> "DictStrAny":
        """
        Overriding of the respective method from Pydantic
        Hides fields, marked as "hidden
        """
        if exclude_hidden:
            if isinstance(exclude, AbstractSet):
                exclude = {*self._hidden_fields, *exclude}
            elif isinstance(exclude, Mapping):
                exclude = dict(
                    {k: True for k in self._hidden_fields}, **exclude
                )
            elif exclude is None:
                exclude = self._hidden_fields

        kwargs = {
            "include": include,
            "exclude": exclude,
            "by_alias": by_alias,
            "exclude_unset": exclude_unset,
            "exclude_defaults": exclude_defaults,
            "exclude_none": exclude_none,
        }

        # TODO: Remove this check when skip_defaults are no longer supported
        if skip_defaults:
            kwargs["skip_defaults"] = skip_defaults

        return self.model_dump(**kwargs)

    def get_dict(
        self,
        to_db: bool = True,
        exclude: Optional[Set[str]] = None,
        keep_nulls: Optional[bool] = None,
    ):
        if exclude is None:
            exclude = set()
        if self.id is None:
            exclude.add("_id")
        if not self._settings.use_revision:
            exclude.add("revision_id")
        if keep_nulls is None:
            keep_nulls = self._settings.keep_nulls
        encoder = Encoder(exclude=exclude, to_db=to_db, keep_nulls=keep_nulls)
        return encoder.encode(self)

    def _get_top_level_nones(self, exclude: Optional[Set[str]] = None):
        dictionary = self.get_dict(
            exclude=exclude, to_db=False, keep_nulls=True
        )
        return {k: v for k, v in dictionary.items() if v is None}
=======
    @classmethod
    def get_hidden_fields(cls):
        return set(
            attribute_name
            for attribute_name, model_field in get_model_fields(cls).items()
            if get_extra_field_info(model_field, "hidden") is True
        )

    if IS_PYDANTIC_V2:

        def model_dump(
            self,
            *,
            mode="python",
            include: Union["AbstractSetIntStr", "MappingIntStrAny"] = None,
            exclude: Union["AbstractSetIntStr", "MappingIntStrAny"] = None,
            by_alias: bool = False,
            exclude_hidden: bool = True,
            exclude_unset: bool = False,
            exclude_defaults: bool = False,
            exclude_none: bool = False,
            round_trip: bool = False,
            warnings: bool = True,
        ) -> "DictStrAny":
            """
            Overriding of the respective method from Pydantic
            Hides fields, marked as "hidden
            """
            if exclude_hidden:
                if isinstance(exclude, AbstractSet):
                    exclude = {*self._hidden_fields, *exclude}
                elif isinstance(exclude, Mapping):
                    exclude = dict(
                        {k: True for k in self._hidden_fields}, **exclude
                    )  # type: ignore
                elif exclude is None:
                    exclude = self._hidden_fields

            kwargs = {
                "include": include,
                "exclude": exclude,
                "by_alias": by_alias,
                "exclude_unset": exclude_unset,
                "exclude_defaults": exclude_defaults,
                "exclude_none": exclude_none,
                "round_trip": round_trip,
                "warnings": warnings,
            }

            return super().model_dump(**kwargs)

    else:

        def dict(
            self,
            *,
            include: Union["AbstractSetIntStr", "MappingIntStrAny"] = None,
            exclude: Union["AbstractSetIntStr", "MappingIntStrAny"] = None,
            by_alias: bool = False,
            skip_defaults: bool = False,
            exclude_hidden: bool = True,
            exclude_unset: bool = False,
            exclude_defaults: bool = False,
            exclude_none: bool = False,
        ) -> "DictStrAny":
            """
            Overriding of the respective method from Pydantic
            Hides fields, marked as "hidden
            """
            if exclude_hidden:
                if isinstance(exclude, AbstractSet):
                    exclude = {*self._hidden_fields, *exclude}
                elif isinstance(exclude, Mapping):
                    exclude = dict(
                        {k: True for k in self._hidden_fields}, **exclude
                    )  # type: ignore
                elif exclude is None:
                    exclude = self._hidden_fields

            kwargs = {
                "include": include,
                "exclude": exclude,
                "by_alias": by_alias,
                "exclude_unset": exclude_unset,
                "exclude_defaults": exclude_defaults,
                "exclude_none": exclude_none,
            }

            # TODO: Remove this check when skip_defaults are no longer supported
            if skip_defaults:
                kwargs["skip_defaults"] = skip_defaults

            return super().dict(**kwargs)
>>>>>>> 60dc39c4

    @wrap_with_actions(event_type=EventTypes.VALIDATE_ON_SAVE)
    async def _validate_self(
        self,
        *,
        skip_actions: Optional[List[Union[ActionDirections, str]]] = None,
    ):
        # TODO: it can be sync, but needs some actions controller improvements
        if self._settings.validate_on_save:
            data = self.model_dump()
            self.__class__.model_validate(data)

    def to_ref(self):
        if self.id is None:
            raise DocumentWasNotSaved("Can not create dbref without id")
        return DBRef(self.get_collection_name(), self.id)

    @classmethod
    async def distinct(
        cls,
        key: str,
        filter: Optional[Mapping[str, Any]] = None,
        session: Optional[ClientSession] = None,
        **pymongo_kwargs: Any,
    ) -> list:
        return await cls.get_motor_collection().distinct(
            key, filter, session, **pymongo_kwargs
        )

    @classmethod
    def link_from_id(cls, id: Any):
        ref = DBRef(id=id, collection=cls.get_collection_name())
        return Link(ref, document_class=cls)

    @classmethod
    def _get_class_id_filter(
        cls, with_children: bool = False
    ) -> Optional[Any]:
        if cls._class_id:
            if with_children:
                return {"$in": [cls._class_id, *cls._children.keys()]}
            else:
                return cls._class_id
        if cls._settings.union_doc:
            return cls._settings.union_doc_alias
        return None


# Break the cyclic dependency between `Document` and `LinkInfo` to prevent:
#   `LinkInfo` is not fully defined; you should define `Document`, then call `LinkInfo.model_rebuild()`.
LinkInfo.model_rebuild()<|MERGE_RESOLUTION|>--- conflicted
+++ resolved
@@ -1,27 +1,16 @@
-<<<<<<< HEAD
 from enum import Enum
-=======
-import asyncio
->>>>>>> 60dc39c4
 from typing import (
     TYPE_CHECKING,
     AbstractSet,
     Any,
     ClassVar,
     Dict,
-<<<<<<< HEAD
-=======
     Iterable,
->>>>>>> 60dc39c4
     List,
     Mapping,
     Optional,
     Set,
     Type,
-<<<<<<< HEAD
-=======
-    TypeVar,
->>>>>>> 60dc39c4
     Union,
 )
 from uuid import UUID, uuid4
@@ -33,10 +22,7 @@
     ConfigDict,
     Field,
     PrivateAttr,
-<<<<<<< HEAD
     TypeAdapter,
-=======
->>>>>>> 60dc39c4
     ValidationError,
 )
 from pymongo import InsertOne
@@ -56,55 +42,19 @@
 )
 from beanie.odm.actions import (
     ActionDirections,
-<<<<<<< HEAD
     ActionRegistry,
-=======
->>>>>>> 60dc39c4
     EventTypes,
     wrap_with_actions,
 )
 from beanie.odm.bulk import BulkWriter, Operation
-<<<<<<< HEAD
 from beanie.odm.fields import IndexModel, PydanticObjectId
 from beanie.odm.interfaces.find import BaseSettings, FindInterface
 from beanie.odm.interfaces.update import UpdateMethods
 from beanie.odm.links import Link, LinkedModelMixin, LinkInfo, LinkTypes
-=======
-from beanie.odm.cache import LRUCache
-from beanie.odm.fields import (
-    BackLink,
-    DeleteRules,
-    ExpressionField,
-    Link,
-    LinkInfo,
-    LinkTypes,
-    PydanticObjectId,
-    WriteRules,
-)
-from beanie.odm.interfaces.aggregate import AggregateInterface
-from beanie.odm.interfaces.detector import ModelType
-from beanie.odm.interfaces.find import FindInterface
-from beanie.odm.interfaces.getters import OtherGettersInterface
-from beanie.odm.interfaces.inheritance import InheritanceInterface
-from beanie.odm.interfaces.setters import SettersInterface
->>>>>>> 60dc39c4
 from beanie.odm.models import (
     InspectionError,
     InspectionResult,
     InspectionStatuses,
-<<<<<<< HEAD
-=======
-)
-from beanie.odm.operators.find.comparison import In
-from beanie.odm.operators.update.general import (
-    CurrentDate,
-    Inc,
-    SetRevisionId,
-    Unset,
-)
-from beanie.odm.operators.update.general import (
-    Set as SetOperator,
->>>>>>> 60dc39c4
 )
 from beanie.odm.operators import update as update_ops
 from beanie.odm.operators.comparison import In
@@ -112,19 +62,6 @@
 from beanie.odm.timeseries import TimeSeriesConfig
 from beanie.odm.utils.encoder import Encoder
 from beanie.odm.utils.parsing import merge_models
-<<<<<<< HEAD
-=======
-from beanie.odm.utils.pydantic import (
-    IS_PYDANTIC_V2,
-    get_extra_field_info,
-    get_field_type,
-    get_model_dump,
-    get_model_fields,
-    parse_model,
-    parse_object_as,
-)
-from beanie.odm.utils.self_validation import validate_self_before
->>>>>>> 60dc39c4
 from beanie.odm.utils.state import (
     previous_saved_state_needed,
     save_state_after,
@@ -132,9 +69,6 @@
     swap_revision_after,
 )
 from beanie.odm.utils.typing import extract_id_class
-
-if IS_PYDANTIC_V2:
-    from pydantic import model_validator
 
 if TYPE_CHECKING:
     from pydantic.typing import AbstractSetIntStr, DictStrAny, MappingIntStrAny
@@ -198,38 +132,11 @@
     Mapped to the PydanticObjectId class
     """
 
-<<<<<<< HEAD
     model_config = ConfigDict(
         json_schema_extra=_json_schema_extra,
         populate_by_name=True,
         alias_generator=lambda s: "_id" if s == "id" else s,
     )
-=======
-    if IS_PYDANTIC_V2:
-        model_config = ConfigDict(
-            json_schema_extra=json_schema_extra,
-            populate_by_name=True,
-            alias_generator=document_alias_generator,
-        )
-    else:
-
-        class Config:
-            json_encoders = {
-                ObjectId: lambda v: str(v),
-            }
-            allow_population_by_field_name = True
-            fields = {"id": "_id"}
-
-            @staticmethod
-            def schema_extra(
-                schema: Dict[str, Any], model: Type["Document"]
-            ) -> None:
-                props = {}
-                for k, v in schema.get("properties", {}).items():
-                    if not v.get("hidden", False):
-                        props[k] = v
-                schema["properties"] = props
->>>>>>> 60dc39c4
 
     id: Optional[PydanticObjectId] = Field(
         default=None, description="MongoDB document ObjectID"
@@ -240,12 +147,9 @@
     _children: ClassVar[Dict[str, Type["Document"]]]
 
     # State
-    if IS_PYDANTIC_V2:
-        revision_id: Optional[UUID] = Field(
-            default=None, json_schema_extra={"hidden": True}
-        )
-    else:
-        revision_id: Optional[UUID] = Field(default=None, hidden=True)  # type: ignore
+    revision_id: Optional[UUID] = Field(
+        default=None, json_schema_extra={"hidden": True}
+    )
     _previous_revision_id: Optional[UUID] = PrivateAttr(default=None)
     _saved_state: Optional[Dict[str, Any]] = PrivateAttr(default=None)
     _previous_saved_state: Optional[Dict[str, Any]] = PrivateAttr(default=None)
@@ -279,7 +183,9 @@
                 raise MongoDBVersionError(
                     "Timeseries are supported by MongoDB version 5 and higher"
                 )
-            collections = await database.list_collection_names()
+            collections = await database.list_collection_names(
+                authorizedCollections=True, nameOnly=True
+            )
             if settings.name not in collections:
                 kwargs = settings.timeseries.to_dict()
                 await database.create_collection(settings.name, **kwargs)
@@ -299,7 +205,6 @@
             self._previous_revision_id = self.revision_id
             self.revision_id = uuid4()
 
-<<<<<<< HEAD
     @classmethod
     def get_settings(cls) -> DocumentSettings:
         return cls._settings
@@ -315,47 +220,6 @@
         if isinstance(document_id, extract_id_class(id_annotation)):
             return document_id
         return TypeAdapter(id_annotation).validate_python(document_id)
-=======
-    def __init__(self, *args, **kwargs):
-        super(Document, self).__init__(*args, **kwargs)
-        self.get_motor_collection()
-
-    @classmethod
-    def _fill_back_refs(cls, values):
-        if cls._link_fields:
-            for field_name, link_info in cls._link_fields.items():
-                if (
-                    link_info.link_type
-                    in [LinkTypes.BACK_DIRECT, LinkTypes.OPTIONAL_BACK_DIRECT]
-                    and field_name not in values
-                ):
-                    values[field_name] = BackLink[link_info.document_class](
-                        link_info.document_class
-                    )
-                if (
-                    link_info.link_type
-                    in [LinkTypes.BACK_LIST, LinkTypes.OPTIONAL_BACK_LIST]
-                    and field_name not in values
-                ):
-                    values[field_name] = [
-                        BackLink[link_info.document_class](
-                            link_info.document_class
-                        )
-                    ]
-        return values
->>>>>>> 60dc39c4
-
-    if IS_PYDANTIC_V2:
-
-        @model_validator(mode="before")
-        def fill_back_refs(cls, values):
-            return cls._fill_back_refs(values)
-
-    else:
-
-        @root_validator(pre=True)
-        def fill_back_refs(cls, values):
-            return cls._fill_back_refs(values)
 
     @classmethod
     async def get(
@@ -472,13 +336,8 @@
 
     @classmethod
     async def insert_many(
-<<<<<<< HEAD
         cls,
-        documents: List[Self],
-=======
-        cls: Type[DocType],
-        documents: Iterable[DocType],
->>>>>>> 60dc39c4
+        documents: Iterable[Self],
         session: Optional[ClientSession] = None,
         link_rule: WriteRules = WriteRules.DO_NOTHING,
         **pymongo_kwargs: Any,
@@ -581,12 +440,13 @@
 
     @wrap_with_actions(EventTypes.SAVE)
     @save_state_after
-    @validate_self_before
     async def save(
         self,
+        *,
         session: Optional[ClientSession] = None,
         link_rule: WriteRules = WriteRules.DO_NOTHING,
         ignore_revision: bool = False,
+        skip_actions: Optional[List[Union[ActionDirections, str]]] = None,
         **pymongo_kwargs: Any,
     ) -> None:
         """
@@ -598,6 +458,7 @@
         :param ignore_revision: bool - do force save.
         :return: None
         """
+        await self._validate_self(skip_actions=skip_actions)
         if link_rule == WriteRules.WRITE:
             link_fields = self.get_link_fields()
             if link_fields is not None:
@@ -774,113 +635,6 @@
             *args, session=session, bulk_writer=bulk_writer, **pymongo_kwargs
         )
 
-<<<<<<< HEAD
-=======
-    def set(
-        self,
-        expression: Dict[Union[ExpressionField, str], Any],
-        session: Optional[ClientSession] = None,
-        bulk_writer: Optional[BulkWriter] = None,
-        skip_sync: Optional[bool] = None,
-        **kwargs,
-    ):
-        """
-        Set values
-
-        Example:
-
-        ```python
-
-        class Sample(Document):
-            one: int
-
-        await Document.find(Sample.one == 1).set({Sample.one: 100})
-
-        ```
-
-        Uses [Set operator](operators/update.md#set)
-
-        :param expression: Dict[Union[ExpressionField, str], Any] - keys and
-        values to set
-        :param session: Optional[ClientSession] - pymongo session
-        :param bulk_writer: Optional[BulkWriter] - bulk writer
-        :param skip_sync: bool - skip doc syncing. Available for the direct instances only
-        :return: self
-        """
-        return self.update(
-            SetOperator(expression),
-            session=session,
-            bulk_writer=bulk_writer,
-            skip_sync=skip_sync,
-            **kwargs,
-        )
-
-    def current_date(
-        self,
-        expression: Dict[Union[ExpressionField, str], Any],
-        session: Optional[ClientSession] = None,
-        bulk_writer: Optional[BulkWriter] = None,
-        skip_sync: Optional[bool] = None,
-        **kwargs,
-    ):
-        """
-        Set current date
-
-        Uses [CurrentDate operator](operators/update.md#currentdate)
-
-        :param expression: Dict[Union[ExpressionField, str], Any]
-        :param session: Optional[ClientSession] - pymongo session
-        :param bulk_writer: Optional[BulkWriter] - bulk writer
-        :param skip_sync: bool - skip doc syncing. Available for the direct instances only
-        :return: self
-        """
-        return self.update(
-            CurrentDate(expression),
-            session=session,
-            bulk_writer=bulk_writer,
-            skip_sync=skip_sync,
-            **kwargs,
-        )
-
-    def inc(
-        self,
-        expression: Dict[Union[ExpressionField, str], Any],
-        session: Optional[ClientSession] = None,
-        bulk_writer: Optional[BulkWriter] = None,
-        skip_sync: Optional[bool] = None,
-        **kwargs,
-    ):
-        """
-        Increment
-
-        Example:
-
-        ```python
-
-        class Sample(Document):
-            one: int
-
-        await Document.find(Sample.one == 1).inc({Sample.one: 100})
-
-        ```
-
-        Uses [Inc operator](operators/update.md#inc)
-
-        :param expression: Dict[Union[ExpressionField, str], Any]
-        :param session: Optional[ClientSession] - pymongo session
-        :param bulk_writer: Optional[BulkWriter] - bulk writer
-        :param skip_sync: bool - skip doc syncing. Available for the direct instances only
-        :return: self
-        """
-        return self.update(
-            Inc(expression),
-            session=session,
-            bulk_writer=bulk_writer,
-            skip_sync=skip_sync,
-            **kwargs,
-        )
-
->>>>>>> 60dc39c4
     @wrap_with_actions(EventTypes.DELETE)
     async def delete(
         self,
@@ -1063,18 +817,19 @@
                 )
         return inspection_result
 
-<<<<<<< HEAD
-    def dict(
+    def model_dump(
         self,
         *,
+        mode="python",
         include: Union["AbstractSetIntStr", "MappingIntStrAny"] = None,
         exclude: Union["AbstractSetIntStr", "MappingIntStrAny"] = None,
         by_alias: bool = False,
-        skip_defaults: bool = False,
         exclude_hidden: bool = True,
         exclude_unset: bool = False,
         exclude_defaults: bool = False,
         exclude_none: bool = False,
+        round_trip: bool = False,
+        warnings: bool = True,
     ) -> "DictStrAny":
         """
         Overriding of the respective method from Pydantic
@@ -1091,19 +846,17 @@
                 exclude = self._hidden_fields
 
         kwargs = {
+            "mode": mode,
             "include": include,
             "exclude": exclude,
             "by_alias": by_alias,
             "exclude_unset": exclude_unset,
             "exclude_defaults": exclude_defaults,
             "exclude_none": exclude_none,
+            "round_trip": round_trip,
+            "warnings": warnings,
         }
-
-        # TODO: Remove this check when skip_defaults are no longer supported
-        if skip_defaults:
-            kwargs["skip_defaults"] = skip_defaults
-
-        return self.model_dump(**kwargs)
+        return super().model_dump(**kwargs)
 
     def get_dict(
         self,
@@ -1127,101 +880,6 @@
             exclude=exclude, to_db=False, keep_nulls=True
         )
         return {k: v for k, v in dictionary.items() if v is None}
-=======
-    @classmethod
-    def get_hidden_fields(cls):
-        return set(
-            attribute_name
-            for attribute_name, model_field in get_model_fields(cls).items()
-            if get_extra_field_info(model_field, "hidden") is True
-        )
-
-    if IS_PYDANTIC_V2:
-
-        def model_dump(
-            self,
-            *,
-            mode="python",
-            include: Union["AbstractSetIntStr", "MappingIntStrAny"] = None,
-            exclude: Union["AbstractSetIntStr", "MappingIntStrAny"] = None,
-            by_alias: bool = False,
-            exclude_hidden: bool = True,
-            exclude_unset: bool = False,
-            exclude_defaults: bool = False,
-            exclude_none: bool = False,
-            round_trip: bool = False,
-            warnings: bool = True,
-        ) -> "DictStrAny":
-            """
-            Overriding of the respective method from Pydantic
-            Hides fields, marked as "hidden
-            """
-            if exclude_hidden:
-                if isinstance(exclude, AbstractSet):
-                    exclude = {*self._hidden_fields, *exclude}
-                elif isinstance(exclude, Mapping):
-                    exclude = dict(
-                        {k: True for k in self._hidden_fields}, **exclude
-                    )  # type: ignore
-                elif exclude is None:
-                    exclude = self._hidden_fields
-
-            kwargs = {
-                "include": include,
-                "exclude": exclude,
-                "by_alias": by_alias,
-                "exclude_unset": exclude_unset,
-                "exclude_defaults": exclude_defaults,
-                "exclude_none": exclude_none,
-                "round_trip": round_trip,
-                "warnings": warnings,
-            }
-
-            return super().model_dump(**kwargs)
-
-    else:
-
-        def dict(
-            self,
-            *,
-            include: Union["AbstractSetIntStr", "MappingIntStrAny"] = None,
-            exclude: Union["AbstractSetIntStr", "MappingIntStrAny"] = None,
-            by_alias: bool = False,
-            skip_defaults: bool = False,
-            exclude_hidden: bool = True,
-            exclude_unset: bool = False,
-            exclude_defaults: bool = False,
-            exclude_none: bool = False,
-        ) -> "DictStrAny":
-            """
-            Overriding of the respective method from Pydantic
-            Hides fields, marked as "hidden
-            """
-            if exclude_hidden:
-                if isinstance(exclude, AbstractSet):
-                    exclude = {*self._hidden_fields, *exclude}
-                elif isinstance(exclude, Mapping):
-                    exclude = dict(
-                        {k: True for k in self._hidden_fields}, **exclude
-                    )  # type: ignore
-                elif exclude is None:
-                    exclude = self._hidden_fields
-
-            kwargs = {
-                "include": include,
-                "exclude": exclude,
-                "by_alias": by_alias,
-                "exclude_unset": exclude_unset,
-                "exclude_defaults": exclude_defaults,
-                "exclude_none": exclude_none,
-            }
-
-            # TODO: Remove this check when skip_defaults are no longer supported
-            if skip_defaults:
-                kwargs["skip_defaults"] = skip_defaults
-
-            return super().dict(**kwargs)
->>>>>>> 60dc39c4
 
     @wrap_with_actions(event_type=EventTypes.VALIDATE_ON_SAVE)
     async def _validate_self(
