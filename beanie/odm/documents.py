from enum import Enum
from typing import (
    TYPE_CHECKING,
    AbstractSet,
    Any,
    ClassVar,
    Dict,
    Iterable,
    List,
    Mapping,
    Optional,
    Set,
    Type,
    Union,
)
from uuid import UUID, uuid4

import pymongo
from bson import DBRef
from lazy_model import LazyModel
from motor.motor_asyncio import AsyncIOMotorDatabase
from pydantic import ConfigDict, Field, TypeAdapter, ValidationError
from pymongo.client_session import ClientSession
from pymongo.errors import DuplicateKeyError
from pymongo.results import DeleteResult, InsertManyResult
from typing_extensions import Annotated, Literal, Self

from beanie.exceptions import (
    DocumentNotFound,
    DocumentWasNotSaved,
    NotSupported,
    ReplaceError,
    RevisionIdWasChanged,
)
from beanie.odm.actions import ActionDirections, ActionRegistry, EventTypes
from beanie.odm.bulk import BulkWriter, Operation
from beanie.odm.fields import IndexModel, PydanticObjectId
from beanie.odm.interfaces.find import FindInterface
from beanie.odm.interfaces.settings import BaseSettings, SettingsInterface
from beanie.odm.links import Link, LinkedModelMixin, LinkInfo
from beanie.odm.models import (
    InspectionError,
    InspectionResult,
    InspectionStatuses,
)
from beanie.odm.operators import BaseOperator
from beanie.odm.operators import update as update_ops
from beanie.odm.operators.comparison import In
from beanie.odm.queries import FieldNameMapping
from beanie.odm.queries.update import UpdateMany, UpdateResponse
from beanie.odm.state import (
    BaseDocumentState,
    DocumentState,
    PreviousDocumentState,
)
from beanie.odm.timeseries import TimeSeriesConfig
from beanie.odm.union_doc import UnionDoc
from beanie.odm.utils.encoder import Encoder
from beanie.odm.utils.parsing import merge_models
from beanie.odm.utils.typing import extract_id_class

if TYPE_CHECKING:
    from pydantic.main import IncEx


class DocumentSettings(BaseSettings):
    use_state_management: bool = False
    state_management_replace_objects: bool = False
    state_management_save_previous: bool = False
    validate_on_save: bool = False
    use_revision: bool = False

    indexes: List[IndexModel] = Field(default_factory=list)
    merge_indexes: bool = False
    timeseries: Optional[TimeSeriesConfig] = None

    union_doc: Optional[Type[UnionDoc]] = None
    union_doc_alias: Optional[str] = None

    keep_nulls: bool = True
    is_root: bool = False


class DeleteRules(str, Enum):
    DO_NOTHING = "DO_NOTHING"
    DELETE_LINKS = "DELETE_LINKS"


class WriteRules(str, Enum):
    DO_NOTHING = "DO_NOTHING"
    WRITE = "WRITE"


def _json_schema_extra(schema: Dict[str, Any]) -> None:
    props = {}
    for k, v in schema.get("properties", {}).items():
        if not v.get("hidden", False):
            props[k] = v
    schema["properties"] = props


class Document(
    LazyModel,
    LinkedModelMixin,
    SettingsInterface[DocumentSettings],
    FindInterface,
):
    """
    Document Mapping class.

    Fields:

    - `id` - MongoDB document ObjectID "_id" field.
    Mapped to the PydanticObjectId class
    """

    model_config = ConfigDict(
        json_schema_extra=_json_schema_extra,
        populate_by_name=True,
        alias_generator=lambda s: "_id" if s == "id" else s,
    )

    id: Optional[PydanticObjectId] = Field(
        default=None, description="MongoDB document ObjectID"
    )

    # State
    revision_id: Optional[UUID] = Field(
        default=None, json_schema_extra={"hidden": True}
    )
    _previous_revision_id: Optional[UUID] = None
    __state: BaseDocumentState

    # Inheritance
    _class_id: ClassVar[Optional[str]] = None
    _children: ClassVar[Dict[str, Type[Self]]]

    # Other
    _settings_type = DocumentSettings
    _id_class: ClassVar[type]
    _id_adapter: ClassVar[TypeAdapter[Any]]
    _hidden_fields: ClassVar[Set[str]] = set()

    @classmethod
    def init_from_database(cls, database: AsyncIOMotorDatabase) -> None:
        cls.set_settings(database)
        settings = cls.get_settings()

        # register in the UnionDoc
        if union_doc := settings.union_doc:
            union_doc._children[settings.name] = cls
            settings.union_doc_alias = settings.name
            settings.name = union_doc.get_collection_name()

        # set up document inheritance
        cls._children = {}
        parent_cls = cls._parent_document_cls()
        if settings.is_root and not (
            parent_cls and parent_cls.get_settings().is_root
        ):
            cls._class_id = cls.__name__
        elif parent_cls and parent_cls._class_id:
            # set the common collection name if this document class is part of an
            # inheritance chain with is_root = True
            settings.name = parent_cls.get_collection_name()
            cls._class_id = class_id = f"{parent_cls._class_id}.{cls.__name__}"
            while parent_cls is not None:
                parent_cls._children[class_id] = cls
                parent_cls = parent_cls._parent_document_cls()

        # set up id class and adapter
        id_field = cls.model_fields["id"]
        id_annotation = id_field.annotation
        cls._id_class = extract_id_class(id_annotation)
        if id_field.metadata:
            id_annotation = Annotated[(id_annotation, *id_field.metadata)]
        cls._id_adapter = TypeAdapter(id_annotation)

        # set up hidden fields
        cls._hidden_fields = set()
        for k, v in cls.model_fields.items():
            if isinstance(
                v.json_schema_extra, dict
            ) and v.json_schema_extra.get("hidden"):
                cls._hidden_fields.add(k)

        # set up actions
        ActionRegistry.register_type(cls)

    @classmethod
    def lazy_parse(cls, data: Mapping[str, Any]) -> Self:
        self: Document = super().lazy_parse(data, fields={"_id"})
        self._state.saved = {"_id": self.id}
        return self

    @classmethod
    async def get(
        cls,
        document_id: Any,
        session: Optional[ClientSession] = None,
        ignore_cache: bool = False,
        fetch_links: bool = False,
        with_children: bool = False,
        **pymongo_kwargs: Any,
    ) -> Optional[Self]:
        """
        Get document by id, returns None if document does not exist

        :param document_id: PydanticObjectId - document id
        :param session: Optional[ClientSession] - pymongo session
        :param ignore_cache: bool - ignore cache (if it is turned on)
        :param **pymongo_kwargs: pymongo native parameters for find operation
        :return: Union["Document", None]
        """
        return await cls.find_one(
            {"_id": cls._parse_document_id(document_id)},
            session=session,
            ignore_cache=ignore_cache,
            fetch_links=fetch_links,
            with_children=with_children,
            **pymongo_kwargs,
        )

<<<<<<< HEAD
    @ActionRegistry.wrap_with_actions(EventTypes.INSERT)
=======
    @wrap_with_actions(EventTypes.INSERT)
    @swap_revision_after
    @save_state_after
    @validate_self_before
>>>>>>> 0718894e
    async def insert(
        self,
        *,
        link_rule: WriteRules = WriteRules.DO_NOTHING,
        session: Optional[ClientSession] = None,
        skip_actions: Optional[List[Union[ActionDirections, str]]] = None,
    ) -> Self:
        """
        Insert the document (self) to the collection
        :return: Document
        """
        await self._validate_self(skip_actions=skip_actions)
        if self.get_settings().use_revision:
            self.revision_id = uuid4()
        if link_rule == WriteRules.WRITE:
            for field_info in self.get_link_fields().values():
                if not field_info.link_type.is_back:
                    for subdoc in self._iter_linked_documents(field_info):
                        await subdoc.save(
                            link_rule=WriteRules.WRITE, session=session
                        )
        result = await self.get_motor_collection().insert_one(
            self.get_dict(), session=session
        )
        self.id = self._parse_document_id(result.inserted_id)
        self._swap_revision()
        self._save_state()
        return self

    async def create(self, session: Optional[ClientSession] = None) -> Self:
        """
        The same as self.insert()
        :return: Document
        """
        return await self.insert(session=session)

    @classmethod
    async def insert_one(
        cls,
        document: Self,
        session: Optional[ClientSession] = None,
        bulk_writer: Optional["BulkWriter"] = None,
        link_rule: WriteRules = WriteRules.DO_NOTHING,
    ) -> Optional[Self]:
        """
        Insert one document to the collection
        :param document: Document - document to insert
        :param session: ClientSession - pymongo session
        :param bulk_writer: "BulkWriter" - Beanie bulk writer
        :param link_rule: InsertRules - hot to manage link fields
        :return: Document
        """
        if not isinstance(document, cls):
            raise TypeError(
                "Inserting document must be of the original document class"
            )
        if bulk_writer is None:
            return await document.insert(link_rule=link_rule, session=session)
        else:
            if link_rule == WriteRules.WRITE:
                raise NotSupported(
                    "Cascade insert with bulk writing not supported"
                )
            bulk_writer.add_operation(
                Operation(
                    operation_class=pymongo.InsertOne,
                    first_query=document.get_dict(),
                    object_class=type(document),
                )
            )
            return None

    @classmethod
    async def insert_many(
        cls,
        documents: Iterable[Self],
        session: Optional[ClientSession] = None,
        link_rule: WriteRules = WriteRules.DO_NOTHING,
        **pymongo_kwargs: Any,
    ) -> InsertManyResult:
        """
        Insert many documents to the collection

        :param documents:  List["Document"] - documents to insert
        :param session: ClientSession - pymongo session
        :param link_rule: InsertRules - how to manage link fields
        :return: InsertManyResult
        """
        if link_rule == WriteRules.WRITE:
            raise NotSupported(
                "Cascade insert not supported for insert many method"
            )
        documents_list = [doc.get_dict() for doc in documents]
        return await cls.get_motor_collection().insert_many(
            documents_list, session=session, **pymongo_kwargs
        )

<<<<<<< HEAD
    @ActionRegistry.wrap_with_actions(EventTypes.REPLACE)
=======
    @wrap_with_actions(EventTypes.REPLACE)
    @swap_revision_after
    @save_state_after
    @validate_self_before
>>>>>>> 0718894e
    async def replace(
        self,
        *,
        ignore_revision: bool = False,
        session: Optional[ClientSession] = None,
        bulk_writer: Optional[BulkWriter] = None,
        link_rule: WriteRules = WriteRules.DO_NOTHING,
        skip_actions: Optional[List[Union[ActionDirections, str]]] = None,
    ) -> Self:
        """
        Fully update the document in the database

        :param session: Optional[ClientSession] - pymongo session.
        :param ignore_revision: bool - do force replace.
            Used when revision based protection is turned on.
        :param bulk_writer: "BulkWriter" - Beanie bulk writer
        :return: self
        """
        await self._validate_self(skip_actions=skip_actions)
        if self.id is None:
            raise ValueError("Document must have an id")

        if bulk_writer is not None and link_rule != WriteRules.DO_NOTHING:
            raise NotSupported

        if link_rule == WriteRules.WRITE:
            for field_info in self.get_link_fields().values():
                for subdoc in self._iter_linked_documents(field_info):
                    await subdoc.replace(
                        link_rule=link_rule,
                        bulk_writer=bulk_writer,
                        ignore_revision=ignore_revision,
                        session=session,
                    )

        use_revision_id = self.get_settings().use_revision
        find_query: Dict[str, Any] = {"_id": self.id}
        if use_revision_id and not ignore_revision:
            find_query["revision_id"] = self._previous_revision_id
        try:
            await self.find_one(find_query).replace(
                self,
                session=session,
                bulk_writer=bulk_writer,
            )
        except DocumentNotFound:
            if use_revision_id and not ignore_revision:
                raise RevisionIdWasChanged
            else:
                raise DocumentNotFound
        self._swap_revision()
        self._save_state()
        return self

    @classmethod
    async def replace_many(
        cls, documents: List[Self], session: Optional[ClientSession] = None
    ) -> None:
        """
        Replace list of documents

        :param documents: List["Document"]
        :param session: Optional[ClientSession] - pymongo session.
        :return: None
        """
        ids_list = [document.id for document in documents]
        if await cls.find_many(In("_id", ids_list)).count() != len(ids_list):
            raise ReplaceError(
                "Some of the documents are not exist in the collection"
            )
        async with BulkWriter(session=session) as bulk_writer:
            for document in documents:
                await document.replace(
                    bulk_writer=bulk_writer, session=session
                )

    @ActionRegistry.wrap_with_actions(EventTypes.SAVE)
    async def save(
        self,
        *,
        session: Optional[ClientSession] = None,
        link_rule: WriteRules = WriteRules.DO_NOTHING,
        ignore_revision: bool = False,
        skip_actions: Optional[List[Union[ActionDirections, str]]] = None,
        **pymongo_kwargs: Any,
    ) -> Self:
        """
        Update an existing model in the database or
        insert it if it does not yet exist.

        :param session: Optional[ClientSession] - pymongo session.
        :param link_rule: WriteRules - rules how to deal with links on writing
        :param ignore_revision: bool - do force save.
        :return: self
        """
        await self._validate_self(skip_actions=skip_actions)
        if link_rule == WriteRules.WRITE:
            for field_info in self.get_link_fields().values():
                for subdoc in self._iter_linked_documents(field_info):
                    await subdoc.save(link_rule=link_rule, session=session)

        update_args: List[BaseOperator] = [update_ops.Set(self.get_dict())]
        if self.get_settings().keep_nulls is False:
            update_args.append(update_ops.Unset(self._get_top_level_nones()))
        result = await self.update(
            *update_args,
            ignore_revision=ignore_revision,
            session=session,
            skip_actions=skip_actions,
            upsert=True,
            **pymongo_kwargs,
        )
        self._save_state()
        return result

    @ActionRegistry.wrap_with_actions(EventTypes.SAVE_CHANGES)
    async def save_changes(
        self,
        *,
        ignore_revision: bool = False,
        session: Optional[ClientSession] = None,
        bulk_writer: Optional[BulkWriter] = None,
        skip_actions: Optional[List[Union[ActionDirections, str]]] = None,
    ) -> Self:
        """
        Save changes.
        State management usage must be turned on

        :param ignore_revision: bool - ignore revision id, if revision is turned on
        :param bulk_writer: "BulkWriter" - Beanie bulk writer
        :return: self
        """
        await self._validate_self(skip_actions=skip_actions)
        if not self.is_changed:
            return self
        update_args: List[BaseOperator] = [update_ops.Set(self.get_changes())]
        if self.get_settings().keep_nulls is False:
            update_args.append(update_ops.Unset(self._get_top_level_nones()))
        return await self.update(
            *update_args,
            ignore_revision=ignore_revision,
            session=session,
            bulk_writer=bulk_writer,
            skip_actions=skip_actions,
        )

    @ActionRegistry.wrap_with_actions(EventTypes.UPDATE)
    async def update(
        self,
        *args: FieldNameMapping,
        ignore_revision: bool = False,
        session: Optional[ClientSession] = None,
        bulk_writer: Optional[BulkWriter] = None,
        skip_actions: Optional[List[Union[ActionDirections, str]]] = None,
        **pymongo_kwargs: Any,
    ) -> Self:
        """
        Partially update the document in the database

        :param args: *Union[dict, Mapping] - the modifications to apply.
        :param session: ClientSession - pymongo session.
        :param ignore_revision: bool - force update. Will update even if revision id is not the same, as stored
        :param bulk_writer: "BulkWriter" - Beanie bulk writer
        :param pymongo_kwargs: pymongo native parameters for update operation
        :return: None
        """
        arguments = list(args)
        use_revision_id = self.get_settings().use_revision

        find_query: Dict[str, Any] = {
            "_id": self.id if self.id is not None else PydanticObjectId()
        }
        if use_revision_id and not ignore_revision:
            find_query["revision_id"] = self._previous_revision_id

        if use_revision_id:
            arguments.append(update_ops.SetRevisionId(self.revision_id))
        try:
            result = await self.find_one(find_query).update(
                *arguments,
                session=session,
                response_type=UpdateResponse.NEW_DOCUMENT,
                bulk_writer=bulk_writer,
                **pymongo_kwargs,
            )
        except DuplicateKeyError:
            raise RevisionIdWasChanged
        if bulk_writer is None:
            if use_revision_id and not ignore_revision and result is None:
                raise RevisionIdWasChanged
            if result is not None:
                assert isinstance(result, Document)
                merge_models(self, result)
        self._save_state()
        return self

    @classmethod
    def update_all(
        cls,
        *args: FieldNameMapping,
        session: Optional[ClientSession] = None,
        bulk_writer: Optional[BulkWriter] = None,
        **pymongo_kwargs: Any,
    ) -> UpdateMany:
        """
        Partially update all the documents

        :param args: *Union[dict, Mapping] - the modifications to apply.
        :param session: ClientSession - pymongo session.
        :param bulk_writer: "BulkWriter" - Beanie bulk writer
        :param **pymongo_kwargs: pymongo native parameters for find operation
        :return: UpdateMany query
        """
        return cls.find_all().update(
            *args, session=session, bulk_writer=bulk_writer, **pymongo_kwargs
        )

    async def set(
        self,
        expression: FieldNameMapping,
        session: Optional[ClientSession] = None,
        bulk_writer: Optional[BulkWriter] = None,
        **pymongo_kwargs: Any,
    ) -> Self:
        """
        Set values

        Example:

        ```python

        class Sample(Document):
            one: int

        await Document.find(Sample.one == 1).set({Sample.one: 100})

        ```

        Uses [Set operator](operators/update.md#set)

        :param expression: Dict[Union[ExpressionField, str], Any] - keys and
        values to set
        :param session: Optional[ClientSession] - pymongo session
        :param bulk_writer: Optional[BulkWriter] - bulk writer
        :return: self
        """
        return await self.update(
            update_ops.Set(expression),
            session=session,
            bulk_writer=bulk_writer,
            **pymongo_kwargs,
        )

    async def current_date(
        self,
        expression: FieldNameMapping,
        session: Optional[ClientSession] = None,
        bulk_writer: Optional[BulkWriter] = None,
        **pymongo_kwargs: Any,
    ) -> Self:
        """
        Set current date

        Uses [CurrentDate operator](operators/update.md#currentdate)

        :param expression: Dict[Union[ExpressionField, str], Any]
        :param session: Optional[ClientSession] - pymongo session
        :param bulk_writer: Optional[BulkWriter] - bulk writer
        :return: self
        """
        return await self.update(
            update_ops.CurrentDate(expression),
            session=session,
            bulk_writer=bulk_writer,
            **pymongo_kwargs,
        )

    async def inc(
        self,
        expression: FieldNameMapping,
        session: Optional[ClientSession] = None,
        bulk_writer: Optional[BulkWriter] = None,
        **pymongo_kwargs: Any,
    ) -> Self:
        """
        Increment

        Example:

        ```python

        class Sample(Document):
            one: int

        await Document.find(Sample.one == 1).inc({Sample.one: 100})

        ```

        Uses [Inc operator](operators/update.md#inc)

        :param expression: Dict[Union[ExpressionField, str], Any]
        :param session: Optional[ClientSession] - pymongo session
        :param bulk_writer: Optional[BulkWriter] - bulk writer
        :return: self
        """
        return await self.update(
            update_ops.Inc(expression),
            session=session,
            bulk_writer=bulk_writer,
            **pymongo_kwargs,
        )

    @ActionRegistry.wrap_with_actions(EventTypes.DELETE)
    async def delete(
        self,
        *,
        session: Optional[ClientSession] = None,
        bulk_writer: Optional[BulkWriter] = None,
        link_rule: DeleteRules = DeleteRules.DO_NOTHING,
        skip_actions: Optional[List[Union[ActionDirections, str]]] = None,
        **pymongo_kwargs: Any,
    ) -> Optional[DeleteResult]:
        """
        Delete the document

        :param session: Optional[ClientSession] - pymongo session.
        :param bulk_writer: "BulkWriter" - Beanie bulk writer
        :param link_rule: DeleteRules - rules for link fields
        :param **pymongo_kwargs: pymongo native parameters for delete operation
        :return: Optional[DeleteResult] - pymongo DeleteResult instance.
        """
        if link_rule == DeleteRules.DELETE_LINKS:
            for field_info in self.get_link_fields().values():
                for subdoc in self._iter_linked_documents(field_info):
                    await subdoc.delete(
                        link_rule=DeleteRules.DELETE_LINKS,
                        session=session,
                        **pymongo_kwargs,
                    )
        return await self.find_one({"_id": self.id}).delete(
            session=session, bulk_writer=bulk_writer, **pymongo_kwargs
        )

    @classmethod
    async def delete_all(
        cls,
        session: Optional[ClientSession] = None,
        bulk_writer: Optional[BulkWriter] = None,
        **pymongo_kwargs: Any,
    ) -> Optional[DeleteResult]:
        """
        Delete all the documents

        :param session: Optional[ClientSession] - pymongo session.
        :param bulk_writer: "BulkWriter" - Beanie bulk writer
        :param **pymongo_kwargs: pymongo native parameters for delete operation
        :return: Optional[DeleteResult] - pymongo DeleteResult instance.
        """
        return await cls.find_all().delete(
            session=session, bulk_writer=bulk_writer, **pymongo_kwargs
        )

    # State management

<<<<<<< HEAD
    @property
    def is_changed(self) -> bool:
        return self._state.is_changed
=======
    @classmethod
    def use_state_management(cls) -> bool:
        """
        Is state management turned on
        :return: bool
        """
        return cls.get_settings().use_state_management

    @classmethod
    def state_management_save_previous(cls) -> bool:
        """
        Should we save the previous state after a commit to database
        :return: bool
        """
        return cls.get_settings().state_management_save_previous

    @classmethod
    def state_management_replace_objects(cls) -> bool:
        """
        Should objects be replaced when using state management
        :return: bool
        """
        return cls.get_settings().state_management_replace_objects

    def _save_state(self) -> None:
        """
        Save current document state. Internal method
        :return: None
        """
        if self.use_state_management() and self.id is not None:
            if self.state_management_save_previous():
                self._previous_saved_state = self._saved_state

            self._saved_state = get_dict(
                self,
                to_db=True,
                keep_nulls=self.get_settings().keep_nulls,
                exclude={"revision_id", "_previous_revision_id"},
            )

    def get_saved_state(self) -> Optional[Dict[str, Any]]:
        """
        Saved state getter. It is protected property.
        :return: Optional[Dict[str, Any]] - saved state
        """
        return self._saved_state

    def get_previous_saved_state(self) -> Optional[Dict[str, Any]]:
        """
        Previous state getter. It is a protected property.
        :return: Optional[Dict[str, Any]] - previous state
        """
        return self._previous_saved_state

    @property  # type: ignore
    @saved_state_needed
    def is_changed(self) -> bool:
        if self._saved_state == get_dict(
            self,
            to_db=True,
            keep_nulls=self.get_settings().keep_nulls,
            exclude={"revision_id", "_previous_revision_id"},
        ):
            return False
        return True
>>>>>>> 0718894e

    @property
    def has_changed(self) -> bool:
        return self._state.has_changed

    def get_changes(self) -> Dict[str, Any]:
        return self._state.get_changes()

    def get_previous_changes(self) -> Dict[str, Any]:
        return self._state.get_previous_changes()

    def rollback(self) -> None:
        if self.is_changed:
            saved = self._state.saved
            assert saved is not None
            for key, value in saved.items():
                setattr(self, key if key != "_id" else "id", value)

    # Other

    @classmethod
    async def distinct(
        cls,
        key: str,
        filter: Optional[Mapping[str, Any]] = None,
        session: Optional[ClientSession] = None,
        **pymongo_kwargs: Any,
    ) -> List[Any]:
        return await cls.get_motor_collection().distinct(
            key, filter, session, **pymongo_kwargs
        )

    @classmethod
    async def inspect_collection(
        cls, session: Optional[ClientSession] = None
    ) -> InspectionResult:
        """
        Check, if documents, stored in the MongoDB collection
        are compatible with the Document schema

        :return: InspectionResult
        """
        inspection_result = InspectionResult()
        async for json_document in cls.get_motor_collection().find(
            {}, session=session
        ):
            try:
                cls.model_validate(json_document)
            except ValidationError as e:
                if inspection_result.status == InspectionStatuses.OK:
                    inspection_result.status = InspectionStatuses.FAIL
                inspection_result.errors.append(
                    InspectionError(
                        document_id=json_document["_id"], error=str(e)
                    )
                )
        return inspection_result

    def model_dump(
        self,
        *,
        mode: Literal["json", "python"] = "python",
        include: "IncEx" = None,
        exclude: "IncEx" = None,
        by_alias: bool = False,
        exclude_hidden: bool = True,
        exclude_unset: bool = False,
        exclude_defaults: bool = False,
        exclude_none: bool = False,
        round_trip: bool = False,
        warnings: bool = True,
    ) -> Dict[str, Any]:
        """
        Overriding of the respective method from Pydantic
        Hides fields, marked as "hidden
        """
        if exclude_hidden:
            if isinstance(exclude, AbstractSet):
                exclude = {*self._hidden_fields, *exclude}
            elif isinstance(exclude, Mapping):
                exclude = dict(
                    {k: True for k in self._hidden_fields}, **exclude
                )
            elif exclude is None:
                exclude = self._hidden_fields

        kwargs = {
            "mode": mode,
            "include": include,
            "exclude": exclude,
            "by_alias": by_alias,
            "exclude_unset": exclude_unset,
            "exclude_defaults": exclude_defaults,
            "exclude_none": exclude_none,
            "round_trip": round_trip,
            "warnings": warnings,
        }
        dump: Dict[str, Any] = super().model_dump(**kwargs)
        return dump

    def get_dict(
        self,
        to_db: bool = True,
        exclude: Optional[Set[str]] = None,
        keep_nulls: Optional[bool] = None,
    ) -> Dict[str, Any]:
        settings = self.get_settings()
        if exclude is None:
            exclude = set()
        if self.id is None:
            exclude.add("_id")
        if not settings.use_revision:
            exclude.add("revision_id")
        if keep_nulls is None:
            keep_nulls = settings.keep_nulls
        encoder = Encoder(exclude=exclude, to_db=to_db, keep_nulls=keep_nulls)
        data: Dict[str, Any] = encoder.encode(self)
        return data

    def to_ref(self) -> DBRef:
        if self.id is None:
            raise DocumentWasNotSaved("Can not create dbref without id")
        return DBRef(self.get_collection_name(), self.id)

    @classmethod
    def link_from_id(cls, id: Any) -> Link[Self]:
        return Link(DBRef(id=id, collection=cls.get_collection_name()), cls)

    # internal

    @classmethod
    def _parent_document_cls(cls) -> Optional[Type[Self]]:
        parent_cls = next(b for b in cls.__bases__ if issubclass(b, Document))
        return parent_cls if parent_cls is not Document else None

    @classmethod
    def _parse_document_id(cls, document_id: Any) -> Any:
        if isinstance(document_id, cls._id_class):
            return document_id
        return cls._id_adapter.validate_python(document_id)

    @classmethod
    def _get_class_id_filter(
        cls, with_children: bool = False
    ) -> Optional[Any]:
        if cls._class_id:
            if with_children:
                return {"$in": [cls._class_id, *cls._children.keys()]}
            else:
                return cls._class_id

        settings = cls.get_settings()
        return settings.union_doc_alias if settings.union_doc else None

    def _iter_linked_documents(self, link_info: LinkInfo) -> Iterable[Self]:
        objs = []
        value = getattr(self, link_info.field_name)
        if not link_info.link_type.is_list:
            objs.append(value)
        elif isinstance(value, list):
            objs.extend(value)
        return (obj for obj in objs if isinstance(obj, Document))

    def _get_top_level_nones(
        self, exclude: Optional[Set[str]] = None
    ) -> Dict[str, Any]:
        d = self.get_dict(exclude=exclude, to_db=False, keep_nulls=True)
        return {k: v for k, v in d.items() if v is None}

    @ActionRegistry.wrap_with_actions(EventTypes.VALIDATE_ON_SAVE)
    async def _validate_self(
        self,
        *,
        skip_actions: Optional[List[Union[ActionDirections, str]]] = None,
    ) -> None:
        # TODO: it can be sync, but needs some actions controller improvements
        if self.get_settings().validate_on_save:
            data = self.model_dump()
            self.__class__.model_validate(data)

    @property
    def _state(self) -> BaseDocumentState:
        try:
            return self.__state
        except AttributeError:
            pass
        settings = self.get_settings()
        if not settings.use_state_management:
            state = BaseDocumentState()
        else:
            if not settings.state_management_save_previous:
                cls = DocumentState
            else:
                cls = PreviousDocumentState
            replace_objects = settings.state_management_replace_objects
            state = cls(self.get_dict, replace_objects)
        self.__state = state
        return state

    def _save_state(self) -> None:
        if self.id is not None:
            self._state.save()

    def _swap_revision(self) -> None:
        if self.get_settings().use_revision:
            self._previous_revision_id = self.revision_id
            self.revision_id = uuid4()<|MERGE_RESOLUTION|>--- conflicted
+++ resolved
@@ -1,4 +1,5 @@
 from enum import Enum
+from functools import partial
 from typing import (
     TYPE_CHECKING,
     AbstractSet,
@@ -221,14 +222,7 @@
             **pymongo_kwargs,
         )
 
-<<<<<<< HEAD
     @ActionRegistry.wrap_with_actions(EventTypes.INSERT)
-=======
-    @wrap_with_actions(EventTypes.INSERT)
-    @swap_revision_after
-    @save_state_after
-    @validate_self_before
->>>>>>> 0718894e
     async def insert(
         self,
         *,
@@ -254,8 +248,8 @@
             self.get_dict(), session=session
         )
         self.id = self._parse_document_id(result.inserted_id)
+        self._save_state()
         self._swap_revision()
-        self._save_state()
         return self
 
     async def create(self, session: Optional[ClientSession] = None) -> Self:
@@ -326,14 +320,7 @@
             documents_list, session=session, **pymongo_kwargs
         )
 
-<<<<<<< HEAD
     @ActionRegistry.wrap_with_actions(EventTypes.REPLACE)
-=======
-    @wrap_with_actions(EventTypes.REPLACE)
-    @swap_revision_after
-    @save_state_after
-    @validate_self_before
->>>>>>> 0718894e
     async def replace(
         self,
         *,
@@ -384,8 +371,8 @@
                 raise RevisionIdWasChanged
             else:
                 raise DocumentNotFound
+        self._save_state()
         self._swap_revision()
-        self._save_state()
         return self
 
     @classmethod
@@ -698,77 +685,9 @@
 
     # State management
 
-<<<<<<< HEAD
     @property
     def is_changed(self) -> bool:
         return self._state.is_changed
-=======
-    @classmethod
-    def use_state_management(cls) -> bool:
-        """
-        Is state management turned on
-        :return: bool
-        """
-        return cls.get_settings().use_state_management
-
-    @classmethod
-    def state_management_save_previous(cls) -> bool:
-        """
-        Should we save the previous state after a commit to database
-        :return: bool
-        """
-        return cls.get_settings().state_management_save_previous
-
-    @classmethod
-    def state_management_replace_objects(cls) -> bool:
-        """
-        Should objects be replaced when using state management
-        :return: bool
-        """
-        return cls.get_settings().state_management_replace_objects
-
-    def _save_state(self) -> None:
-        """
-        Save current document state. Internal method
-        :return: None
-        """
-        if self.use_state_management() and self.id is not None:
-            if self.state_management_save_previous():
-                self._previous_saved_state = self._saved_state
-
-            self._saved_state = get_dict(
-                self,
-                to_db=True,
-                keep_nulls=self.get_settings().keep_nulls,
-                exclude={"revision_id", "_previous_revision_id"},
-            )
-
-    def get_saved_state(self) -> Optional[Dict[str, Any]]:
-        """
-        Saved state getter. It is protected property.
-        :return: Optional[Dict[str, Any]] - saved state
-        """
-        return self._saved_state
-
-    def get_previous_saved_state(self) -> Optional[Dict[str, Any]]:
-        """
-        Previous state getter. It is a protected property.
-        :return: Optional[Dict[str, Any]] - previous state
-        """
-        return self._previous_saved_state
-
-    @property  # type: ignore
-    @saved_state_needed
-    def is_changed(self) -> bool:
-        if self._saved_state == get_dict(
-            self,
-            to_db=True,
-            keep_nulls=self.get_settings().keep_nulls,
-            exclude={"revision_id", "_previous_revision_id"},
-        ):
-            return False
-        return True
->>>>>>> 0718894e
 
     @property
     def has_changed(self) -> bool:
@@ -963,8 +882,11 @@
                 cls = DocumentState
             else:
                 cls = PreviousDocumentState
+            get_state = partial(
+                self.get_dict, exclude={"revision_id", "_previous_revision_id"}
+            )
             replace_objects = settings.state_management_replace_objects
-            state = cls(self.get_dict, replace_objects)
+            state = cls(get_state, replace_objects)
         self.__state = state
         return state
 
