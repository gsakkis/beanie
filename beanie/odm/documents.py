<<<<<<< HEAD
from enum import Enum
from functools import partial
=======
import asyncio
import warnings
>>>>>>> 5d1e91e0
from typing import (
    Any,
    ClassVar,
    Dict,
    Iterable,
    List,
    Mapping,
    Optional,
    Type,
    Union,
)
from uuid import UUID, uuid4

import pymongo
from bson import DBRef
from lazy_model import LazyModel
from motor.motor_asyncio import AsyncIOMotorDatabase
from pydantic import ConfigDict, Field, TypeAdapter, ValidationError
from pymongo.client_session import ClientSession
from pymongo.errors import DuplicateKeyError
from pymongo.results import DeleteResult, InsertManyResult
from typing_extensions import Annotated, Literal, Self

from beanie.exceptions import (
    DocumentNotFound,
    DocumentWasNotSaved,
    NotSupported,
    ReplaceError,
    RevisionIdWasChanged,
)
from beanie.odm.actions import ActionDirections, ActionRegistry, EventTypes
from beanie.odm.bulk import BulkWriter, Operation
from beanie.odm.fields import IndexModel, PydanticObjectId
from beanie.odm.interfaces.find import FindInterface
from beanie.odm.interfaces.settings import BaseSettings, SettingsInterface
from beanie.odm.links import Link, LinkedModelMixin, LinkInfo
from beanie.odm.models import (
    InspectionError,
    InspectionResult,
    InspectionStatuses,
)
from beanie.odm.operators import BaseOperator
from beanie.odm.operators import update as update_ops
from beanie.odm.operators.comparison import In
from beanie.odm.queries import FieldNameMapping
from beanie.odm.queries.update import UpdateMany, UpdateResponse
from beanie.odm.state import (
    BaseDocumentState,
    DocumentState,
    PreviousDocumentState,
)
from beanie.odm.timeseries import TimeSeriesConfig
from beanie.odm.union_doc import UnionDoc
from beanie.odm.utils.encoder import Encoder
from beanie.odm.utils.parsing import merge_models
from beanie.odm.utils.typing import extract_id_class

<<<<<<< HEAD
if TYPE_CHECKING:
    from pydantic.main import IncEx


class DocumentSettings(BaseSettings):
    use_state_management: bool = False
    state_management_replace_objects: bool = False
    state_management_save_previous: bool = False
    validate_on_save: bool = False
    use_revision: bool = False

    indexes: List[IndexModel] = Field(default_factory=list)
    merge_indexes: bool = False
    timeseries: Optional[TimeSeriesConfig] = None

    union_doc: Optional[Type[UnionDoc]] = None
    union_doc_alias: Optional[str] = None

    keep_nulls: bool = True
    is_root: bool = False
=======
if IS_PYDANTIC_V2:
    from pydantic import model_validator

>>>>>>> 5d1e91e0


class DeleteRules(str, Enum):
    DO_NOTHING = "DO_NOTHING"
    DELETE_LINKS = "DELETE_LINKS"

<<<<<<< HEAD

class WriteRules(str, Enum):
    DO_NOTHING = "DO_NOTHING"
    WRITE = "WRITE"


def _json_schema_extra(schema: Dict[str, Any]) -> None:
    props = {}
    for k, v in schema.get("properties", {}).items():
        if not v.get("hidden", False):
            props[k] = v
    schema["properties"] = props
=======
def json_schema_extra(schema: Dict[str, Any], model: Type["Document"]) -> None:
    # remove excluded fields from the json schema
    properties = schema.get("properties")
    if not properties:
        return
    for k, field in get_model_fields(model).items():
        k = field.alias or k
        if k not in properties:
            continue
        field_info = field if IS_PYDANTIC_V2 else field.field_info
        if field_info.exclude:
            del properties[k]
>>>>>>> 5d1e91e0


class Document(
    LazyModel,
    LinkedModelMixin,
    SettingsInterface[DocumentSettings],
    FindInterface,
):
    """
    Document Mapping class.

    Fields:

    - `id` - MongoDB document ObjectID "_id" field.
    Mapped to the PydanticObjectId class
    """

<<<<<<< HEAD
    model_config = ConfigDict(
        json_schema_extra=_json_schema_extra,
        populate_by_name=True,
        alias_generator=lambda s: "_id" if s == "id" else s,
    )
=======
    if IS_PYDANTIC_V2:
        model_config = ConfigDict(
            json_schema_extra=json_schema_extra,
            populate_by_name=True,
            alias_generator=document_alias_generator,
        )
    else:

        class Config:
            json_encoders = {ObjectId: str}
            allow_population_by_field_name = True
            fields = {"id": "_id"}
            schema_extra = staticmethod(json_schema_extra)
>>>>>>> 5d1e91e0

    id: Optional[PydanticObjectId] = Field(
        default=None, description="MongoDB document ObjectID"
    )

    # State
<<<<<<< HEAD
    revision_id: Optional[UUID] = Field(
        default=None, json_schema_extra={"hidden": True}
    )
    _previous_revision_id: Optional[UUID] = None
    __state: BaseDocumentState
=======
    revision_id: Optional[UUID] = Field(default=None, exclude=True)
    _previous_revision_id: Optional[UUID] = PrivateAttr(default=None)
    _saved_state: Optional[Dict[str, Any]] = PrivateAttr(default=None)
    _previous_saved_state: Optional[Dict[str, Any]] = PrivateAttr(default=None)

    # Relations
    _link_fields: ClassVar[Optional[Dict[str, LinkInfo]]] = None

    # Cache
    _cache: ClassVar[Optional[LRUCache]] = None

    # Settings
    _document_settings: ClassVar[Optional[DocumentSettings]] = None
>>>>>>> 5d1e91e0

    # Inheritance
    _class_id: ClassVar[Optional[str]] = None
    _children: ClassVar[Dict[str, Type[Self]]]

<<<<<<< HEAD
    # Other
    _settings_type = DocumentSettings
    _id_class: ClassVar[type]
    _id_adapter: ClassVar[TypeAdapter[Any]]
    _hidden_fields: ClassVar[Set[str]] = set()
=======
    def _swap_revision(self):
        if self.get_settings().use_revision:
            self._previous_revision_id = self.revision_id
            self.revision_id = uuid4()

    def __init__(self, *args, **kwargs):
        super(Document, self).__init__(*args, **kwargs)
        self.get_motor_collection()
>>>>>>> 5d1e91e0

    @classmethod
    def init_from_database(cls, database: AsyncIOMotorDatabase) -> None:
        cls.set_settings(database)
        settings = cls.get_settings()

        # register in the UnionDoc
        if union_doc := settings.union_doc:
            union_doc._children[settings.name] = cls
            settings.union_doc_alias = settings.name
            settings.name = union_doc.get_collection_name()

        # set up document inheritance
        cls._children = {}
        parent_cls = cls._parent_document_cls()
        if settings.is_root and not (
            parent_cls and parent_cls.get_settings().is_root
        ):
            cls._class_id = cls.__name__
        elif parent_cls and parent_cls._class_id:
            # set the common collection name if this document class is part of an
            # inheritance chain with is_root = True
            settings.name = parent_cls.get_collection_name()
            cls._class_id = class_id = f"{parent_cls._class_id}.{cls.__name__}"
            while parent_cls is not None:
                parent_cls._children[class_id] = cls
                parent_cls = parent_cls._parent_document_cls()

        # set up id class and adapter
        id_field = cls.model_fields["id"]
        id_annotation = id_field.annotation
        cls._id_class = extract_id_class(id_annotation)
        if id_field.metadata:
            id_annotation = Annotated[(id_annotation, *id_field.metadata)]
        cls._id_adapter = TypeAdapter(id_annotation)

        # set up hidden fields
        cls._hidden_fields = set()
        for k, v in cls.model_fields.items():
            if isinstance(
                v.json_schema_extra, dict
            ) and v.json_schema_extra.get("hidden"):
                cls._hidden_fields.add(k)

        # set up actions
        ActionRegistry.register_type(cls)

    @classmethod
    def lazy_parse(cls, data: Mapping[str, Any]) -> Self:
        self: Document = super().lazy_parse(data, fields={"_id"})
        self._state.saved = {"_id": self.id}
        return self

    @classmethod
    async def get(
        cls,
        document_id: Any,
        session: Optional[ClientSession] = None,
        ignore_cache: bool = False,
        fetch_links: bool = False,
        with_children: bool = False,
        **pymongo_kwargs: Any,
    ) -> Optional[Self]:
        """
        Get document by id, returns None if document does not exist

        :param document_id: PydanticObjectId - document id
        :param session: Optional[ClientSession] - pymongo session
        :param ignore_cache: bool - ignore cache (if it is turned on)
        :param **pymongo_kwargs: pymongo native parameters for find operation
        :return: Union["Document", None]
        """
        return await cls.find_one(
            {"_id": cls._parse_document_id(document_id)},
            session=session,
            ignore_cache=ignore_cache,
            fetch_links=fetch_links,
            with_children=with_children,
            **pymongo_kwargs,
        )

    @ActionRegistry.wrap_with_actions(EventTypes.INSERT)
    async def insert(
        self,
        *,
        link_rule: WriteRules = WriteRules.DO_NOTHING,
        session: Optional[ClientSession] = None,
        skip_actions: Optional[List[Union[ActionDirections, str]]] = None,
    ) -> Self:
        """
        Insert the document (self) to the collection
        :return: Document
        """
        await self._validate_self(skip_actions=skip_actions)
        if self.get_settings().use_revision:
            self.revision_id = uuid4()
        if link_rule == WriteRules.WRITE:
            for field_info in self.get_link_fields().values():
                if not field_info.link_type.is_back:
                    for subdoc in self._iter_linked_documents(field_info):
                        await subdoc.save(
                            link_rule=WriteRules.WRITE, session=session
                        )
        result = await self.get_motor_collection().insert_one(
            self.get_dict(), session=session
        )
        self.id = self._parse_document_id(result.inserted_id)
        self._save_state(swap_revision=True)
        return self

    async def create(self, session: Optional[ClientSession] = None) -> Self:
        """
        The same as self.insert()
        :return: Document
        """
        return await self.insert(session=session)

    @classmethod
    async def insert_one(
        cls,
        document: Self,
        session: Optional[ClientSession] = None,
        bulk_writer: Optional["BulkWriter"] = None,
        link_rule: WriteRules = WriteRules.DO_NOTHING,
    ) -> Optional[Self]:
        """
        Insert one document to the collection
        :param document: Document - document to insert
        :param session: ClientSession - pymongo session
        :param bulk_writer: "BulkWriter" - Beanie bulk writer
        :param link_rule: InsertRules - hot to manage link fields
        :return: Document
        """
        if not isinstance(document, cls):
            raise TypeError(
                "Inserting document must be of the original document class"
            )
        if bulk_writer is None:
            return await document.insert(link_rule=link_rule, session=session)
        else:
            if link_rule == WriteRules.WRITE:
                raise NotSupported(
                    "Cascade insert with bulk writing not supported"
                )
            bulk_writer.add_operation(
                Operation(
                    operation_class=pymongo.InsertOne,
                    first_query=document.get_dict(),
                    object_class=type(document),
                )
            )
            return None

    @classmethod
    async def insert_many(
        cls,
        documents: Iterable[Self],
        session: Optional[ClientSession] = None,
        link_rule: WriteRules = WriteRules.DO_NOTHING,
        **pymongo_kwargs: Any,
    ) -> InsertManyResult:
        """
        Insert many documents to the collection

        :param documents:  List["Document"] - documents to insert
        :param session: ClientSession - pymongo session
        :param link_rule: InsertRules - how to manage link fields
        :return: InsertManyResult
        """
        if link_rule == WriteRules.WRITE:
            raise NotSupported(
                "Cascade insert not supported for insert many method"
            )
        documents_list = [doc.get_dict() for doc in documents]
        return await cls.get_motor_collection().insert_many(
            documents_list, session=session, **pymongo_kwargs
        )

    @ActionRegistry.wrap_with_actions(EventTypes.REPLACE)
    async def replace(
        self,
        *,
        ignore_revision: bool = False,
        session: Optional[ClientSession] = None,
        bulk_writer: Optional[BulkWriter] = None,
        link_rule: WriteRules = WriteRules.DO_NOTHING,
        skip_actions: Optional[List[Union[ActionDirections, str]]] = None,
    ) -> Self:
        """
        Fully update the document in the database

        :param session: Optional[ClientSession] - pymongo session.
        :param ignore_revision: bool - do force replace.
            Used when revision based protection is turned on.
        :param bulk_writer: "BulkWriter" - Beanie bulk writer
        :return: self
        """
        await self._validate_self(skip_actions=skip_actions)
        if self.id is None:
            raise ValueError("Document must have an id")

        if bulk_writer is not None and link_rule != WriteRules.DO_NOTHING:
            raise NotSupported

        if link_rule == WriteRules.WRITE:
            for field_info in self.get_link_fields().values():
                for subdoc in self._iter_linked_documents(field_info):
                    await subdoc.replace(
                        link_rule=link_rule,
                        bulk_writer=bulk_writer,
                        ignore_revision=ignore_revision,
                        session=session,
                    )

        use_revision_id = self.get_settings().use_revision
        find_query: Dict[str, Any] = {"_id": self.id}
        if use_revision_id and not ignore_revision:
            find_query["revision_id"] = self._previous_revision_id
        try:
            await self.find_one(find_query).replace(
                self,
                session=session,
                bulk_writer=bulk_writer,
            )
        except DocumentNotFound:
            if use_revision_id and not ignore_revision:
                raise RevisionIdWasChanged
            else:
                raise DocumentNotFound
        self._save_state(swap_revision=True)
        return self

    @classmethod
    async def replace_many(
        cls, documents: List[Self], session: Optional[ClientSession] = None
    ) -> None:
        """
        Replace list of documents

        :param documents: List["Document"]
        :param session: Optional[ClientSession] - pymongo session.
        :return: None
        """
        ids_list = [document.id for document in documents]
        if await cls.find_many(In("_id", ids_list)).count() != len(ids_list):
            raise ReplaceError(
                "Some of the documents are not exist in the collection"
            )
        async with BulkWriter(session=session) as bulk_writer:
            for document in documents:
                await document.replace(
                    bulk_writer=bulk_writer, session=session
                )

    @ActionRegistry.wrap_with_actions(EventTypes.SAVE)
    async def save(
        self,
        *,
        session: Optional[ClientSession] = None,
        link_rule: WriteRules = WriteRules.DO_NOTHING,
        ignore_revision: bool = False,
        skip_actions: Optional[List[Union[ActionDirections, str]]] = None,
        **pymongo_kwargs: Any,
    ) -> Self:
        """
        Update an existing model in the database or
        insert it if it does not yet exist.

        :param session: Optional[ClientSession] - pymongo session.
        :param link_rule: WriteRules - rules how to deal with links on writing
        :param ignore_revision: bool - do force save.
        :return: self
        """
        await self._validate_self(skip_actions=skip_actions)
        if link_rule == WriteRules.WRITE:
            for field_info in self.get_link_fields().values():
                for subdoc in self._iter_linked_documents(field_info):
                    await subdoc.save(link_rule=link_rule, session=session)

        update_args: List[BaseOperator] = [update_ops.Set(self.get_dict())]
        if self.get_settings().keep_nulls is False:
            update_args.append(update_ops.Unset(self._get_top_level_nones()))
        result = await self.update(
            *update_args,
            ignore_revision=ignore_revision,
            session=session,
            skip_actions=skip_actions,
            upsert=True,
            **pymongo_kwargs,
        )
        self._save_state()
        return result

    @ActionRegistry.wrap_with_actions(EventTypes.SAVE_CHANGES)
    async def save_changes(
        self,
        *,
        ignore_revision: bool = False,
        session: Optional[ClientSession] = None,
        bulk_writer: Optional[BulkWriter] = None,
        skip_actions: Optional[List[Union[ActionDirections, str]]] = None,
    ) -> Self:
        """
        Save changes.
        State management usage must be turned on

        :param ignore_revision: bool - ignore revision id, if revision is turned on
        :param bulk_writer: "BulkWriter" - Beanie bulk writer
        :return: self
        """
        await self._validate_self(skip_actions=skip_actions)
        if not self.is_changed:
            return self
        update_args: List[BaseOperator] = [update_ops.Set(self.get_changes())]
        if self.get_settings().keep_nulls is False:
            update_args.append(update_ops.Unset(self._get_top_level_nones()))
        return await self.update(
            *update_args,
            ignore_revision=ignore_revision,
            session=session,
            bulk_writer=bulk_writer,
            skip_actions=skip_actions,
        )

    @ActionRegistry.wrap_with_actions(EventTypes.UPDATE)
    async def update(
        self,
        *args: FieldNameMapping,
        ignore_revision: bool = False,
        session: Optional[ClientSession] = None,
        bulk_writer: Optional[BulkWriter] = None,
        skip_actions: Optional[List[Union[ActionDirections, str]]] = None,
        **pymongo_kwargs: Any,
    ) -> Self:
        """
        Partially update the document in the database

        :param args: *Union[dict, Mapping] - the modifications to apply.
        :param session: ClientSession - pymongo session.
        :param ignore_revision: bool - force update. Will update even if revision id is not the same, as stored
        :param bulk_writer: "BulkWriter" - Beanie bulk writer
        :param pymongo_kwargs: pymongo native parameters for update operation
        :return: None
        """
        arguments = list(args)
        use_revision_id = self.get_settings().use_revision

        find_query: Dict[str, Any] = {
            "_id": self.id if self.id is not None else PydanticObjectId()
        }
        if use_revision_id and not ignore_revision:
            find_query["revision_id"] = self._previous_revision_id

        if use_revision_id:
            arguments.append(update_ops.SetRevisionId(self.revision_id))
        try:
            result = await self.find_one(find_query).update(
                *arguments,
                session=session,
                response_type=UpdateResponse.NEW_DOCUMENT,
                bulk_writer=bulk_writer,
                **pymongo_kwargs,
            )
        except DuplicateKeyError:
            raise RevisionIdWasChanged
        if bulk_writer is None:
            if use_revision_id and not ignore_revision and result is None:
                raise RevisionIdWasChanged
            if result is not None:
                assert isinstance(result, Document)
                merge_models(self, result)
        self._save_state()
        return self

    @classmethod
    def update_all(
        cls,
        *args: FieldNameMapping,
        session: Optional[ClientSession] = None,
        bulk_writer: Optional[BulkWriter] = None,
        **pymongo_kwargs: Any,
    ) -> UpdateMany:
        """
        Partially update all the documents

        :param args: *Union[dict, Mapping] - the modifications to apply.
        :param session: ClientSession - pymongo session.
        :param bulk_writer: "BulkWriter" - Beanie bulk writer
        :param **pymongo_kwargs: pymongo native parameters for find operation
        :return: UpdateMany query
        """
        return cls.find_all().update(
            *args, session=session, bulk_writer=bulk_writer, **pymongo_kwargs
        )

    async def set(
        self,
        expression: FieldNameMapping,
        session: Optional[ClientSession] = None,
        bulk_writer: Optional[BulkWriter] = None,
        **pymongo_kwargs: Any,
    ) -> Self:
        """
        Set values

        Example:

        ```python

        class Sample(Document):
            one: int

        await Document.find(Sample.one == 1).set({Sample.one: 100})

        ```

        Uses [Set operator](operators/update.md#set)

        :param expression: Dict[Union[ExpressionField, str], Any] - keys and
        values to set
        :param session: Optional[ClientSession] - pymongo session
        :param bulk_writer: Optional[BulkWriter] - bulk writer
        :return: self
        """
        return await self.update(
            update_ops.Set(expression),
            session=session,
            bulk_writer=bulk_writer,
            **pymongo_kwargs,
        )

    async def current_date(
        self,
        expression: FieldNameMapping,
        session: Optional[ClientSession] = None,
        bulk_writer: Optional[BulkWriter] = None,
        **pymongo_kwargs: Any,
    ) -> Self:
        """
        Set current date

        Uses [CurrentDate operator](operators/update.md#currentdate)

        :param expression: Dict[Union[ExpressionField, str], Any]
        :param session: Optional[ClientSession] - pymongo session
        :param bulk_writer: Optional[BulkWriter] - bulk writer
        :return: self
        """
        return await self.update(
            update_ops.CurrentDate(expression),
            session=session,
            bulk_writer=bulk_writer,
            **pymongo_kwargs,
        )

    async def inc(
        self,
        expression: FieldNameMapping,
        session: Optional[ClientSession] = None,
        bulk_writer: Optional[BulkWriter] = None,
        **pymongo_kwargs: Any,
    ) -> Self:
        """
        Increment

        Example:

        ```python

        class Sample(Document):
            one: int

        await Document.find(Sample.one == 1).inc({Sample.one: 100})

        ```

        Uses [Inc operator](operators/update.md#inc)

        :param expression: Dict[Union[ExpressionField, str], Any]
        :param session: Optional[ClientSession] - pymongo session
        :param bulk_writer: Optional[BulkWriter] - bulk writer
        :return: self
        """
        return await self.update(
            update_ops.Inc(expression),
            session=session,
            bulk_writer=bulk_writer,
            **pymongo_kwargs,
        )

    @ActionRegistry.wrap_with_actions(EventTypes.DELETE)
    async def delete(
        self,
        *,
        session: Optional[ClientSession] = None,
        bulk_writer: Optional[BulkWriter] = None,
        link_rule: DeleteRules = DeleteRules.DO_NOTHING,
        skip_actions: Optional[List[Union[ActionDirections, str]]] = None,
        **pymongo_kwargs: Any,
    ) -> Optional[DeleteResult]:
        """
        Delete the document

        :param session: Optional[ClientSession] - pymongo session.
        :param bulk_writer: "BulkWriter" - Beanie bulk writer
        :param link_rule: DeleteRules - rules for link fields
        :param **pymongo_kwargs: pymongo native parameters for delete operation
        :return: Optional[DeleteResult] - pymongo DeleteResult instance.
        """
        if link_rule == DeleteRules.DELETE_LINKS:
            for field_info in self.get_link_fields().values():
                for subdoc in self._iter_linked_documents(field_info):
                    await subdoc.delete(
                        link_rule=DeleteRules.DELETE_LINKS,
                        session=session,
                        **pymongo_kwargs,
                    )
        return await self.find_one({"_id": self.id}).delete(
            session=session, bulk_writer=bulk_writer, **pymongo_kwargs
        )

    @classmethod
    async def delete_all(
        cls,
        session: Optional[ClientSession] = None,
        bulk_writer: Optional[BulkWriter] = None,
        **pymongo_kwargs: Any,
    ) -> Optional[DeleteResult]:
        """
        Delete all the documents

        :param session: Optional[ClientSession] - pymongo session.
        :param bulk_writer: "BulkWriter" - Beanie bulk writer
        :param **pymongo_kwargs: pymongo native parameters for delete operation
        :return: Optional[DeleteResult] - pymongo DeleteResult instance.
        """
        return await cls.find_all().delete(
            session=session, bulk_writer=bulk_writer, **pymongo_kwargs
        )

    # State management

    @property
    def is_changed(self) -> bool:
        return self._state.is_changed

    @property
    def has_changed(self) -> bool:
        return self._state.has_changed

    def get_changes(self) -> Dict[str, Any]:
        return self._state.get_changes()

    def get_previous_changes(self) -> Dict[str, Any]:
        return self._state.get_previous_changes()

    def rollback(self) -> None:
        if self.is_changed:
            saved = self._state.saved
            assert saved is not None
            for key, value in saved.items():
                setattr(self, key if key != "_id" else "id", value)

    # Other

    @classmethod
    async def distinct(
        cls,
        key: str,
        filter: Optional[Mapping[str, Any]] = None,
        session: Optional[ClientSession] = None,
        **pymongo_kwargs: Any,
    ) -> List[Any]:
        return await cls.get_motor_collection().distinct(
            key, filter, session, **pymongo_kwargs
        )

    @classmethod
    async def inspect_collection(
        cls, session: Optional[ClientSession] = None
    ) -> InspectionResult:
        """
        Check, if documents, stored in the MongoDB collection
        are compatible with the Document schema

        :return: InspectionResult
        """
        inspection_result = InspectionResult()
        async for json_document in cls.get_motor_collection().find(
            {}, session=session
        ):
            try:
                cls.model_validate(json_document)
            except ValidationError as e:
                if inspection_result.status == InspectionStatuses.OK:
                    inspection_result.status = InspectionStatuses.FAIL
                inspection_result.errors.append(
                    InspectionError(
                        document_id=json_document["_id"], error=str(e)
                    )
                )
        return inspection_result

<<<<<<< HEAD
    def model_dump(
        self,
        *,
        mode: Literal["json", "python"] = "python",
        include: "IncEx" = None,
        exclude: "IncEx" = None,
        by_alias: bool = False,
        exclude_hidden: bool = True,
        exclude_unset: bool = False,
        exclude_defaults: bool = False,
        exclude_none: bool = False,
        round_trip: bool = False,
        warnings: bool = True,
    ) -> Dict[str, Any]:
        """
        Overriding of the respective method from Pydantic
        Hides fields, marked as "hidden
        """
        if exclude_hidden:
            if isinstance(exclude, AbstractSet):
                exclude = {*self._hidden_fields, *exclude}
            elif isinstance(exclude, Mapping):
                exclude = dict(
                    {k: True for k in self._hidden_fields}, **exclude
                )
            elif exclude is None:
                exclude = self._hidden_fields

        kwargs = {
            "mode": mode,
            "include": include,
            "exclude": exclude,
            "by_alias": by_alias,
            "exclude_unset": exclude_unset,
            "exclude_defaults": exclude_defaults,
            "exclude_none": exclude_none,
            "round_trip": round_trip,
            "warnings": warnings,
        }
        dump: Dict[str, Any] = super().model_dump(**kwargs)
        return dump

    def get_dict(
        self,
        to_db: bool = True,
        exclude: Optional[Set[str]] = None,
        keep_nulls: Optional[bool] = None,
    ) -> Dict[str, Any]:
        settings = self.get_settings()
        if exclude is None:
            exclude = set()
        if self.id is None:
            exclude.add("_id")
        if not settings.use_revision:
            exclude.add("revision_id")
        if keep_nulls is None:
            keep_nulls = settings.keep_nulls
        encoder = Encoder(exclude=exclude, to_db=to_db, keep_nulls=keep_nulls)
        data: Dict[str, Any] = encoder.encode(self)
        return data

    def to_ref(self) -> DBRef:
=======
    @classmethod
    def check_hidden_fields(cls):
        hidden_fields = [
            (name, field)
            for name, field in get_model_fields(cls).items()
            if get_extra_field_info(field, "hidden") is True
        ]
        if not hidden_fields:
            return
        warnings.warn(
            f"{cls.__name__}: 'hidden=True' is deprecated, please use 'exclude=True'",
            DeprecationWarning,
        )
        if IS_PYDANTIC_V2:
            for name, field in hidden_fields:
                field.exclude = True
                del field.json_schema_extra["hidden"]
            cls.model_rebuild(force=True)
        else:
            for name, field in hidden_fields:
                field.field_info.exclude = True
                del field.field_info.extra["hidden"]
                cls.__exclude_fields__[name] = True

    @wrap_with_actions(event_type=EventTypes.VALIDATE_ON_SAVE)
    async def validate_self(self, *args, **kwargs):
        # TODO: it can be sync, but needs some actions controller improvements
        if self.get_settings().validate_on_save:
            parse_model(self.__class__, get_model_dump(self))

    def to_ref(self):
>>>>>>> 5d1e91e0
        if self.id is None:
            raise DocumentWasNotSaved("Can not create dbref without id")
        return DBRef(self.get_collection_name(), self.id)

    @classmethod
    def link_from_id(cls, id: Any) -> Link[Self]:
        return Link(DBRef(id=id, collection=cls.get_collection_name()), cls)

    # internal

    @classmethod
    def _parent_document_cls(cls) -> Optional[Type[Self]]:
        parent_cls = next(b for b in cls.__bases__ if issubclass(b, Document))
        return parent_cls if parent_cls is not Document else None

    @classmethod
    def _parse_document_id(cls, document_id: Any) -> Any:
        if isinstance(document_id, cls._id_class):
            return document_id
        return cls._id_adapter.validate_python(document_id)

    @classmethod
    def _get_class_id_filter(
        cls, with_children: bool = False
    ) -> Optional[Any]:
        if cls._class_id:
            if with_children:
                return {"$in": [cls._class_id, *cls._children.keys()]}
            else:
                return cls._class_id

        settings = cls.get_settings()
        return settings.union_doc_alias if settings.union_doc else None

    def _iter_linked_documents(self, link_info: LinkInfo) -> Iterable[Self]:
        objs = []
        value = getattr(self, link_info.field_name)
        if not link_info.link_type.is_list:
            objs.append(value)
        elif isinstance(value, list):
            objs.extend(value)
        return (obj for obj in objs if isinstance(obj, Document))

    def _get_top_level_nones(
        self, exclude: Optional[Set[str]] = None
    ) -> Dict[str, Any]:
        d = self.get_dict(exclude=exclude, to_db=False, keep_nulls=True)
        return {k: v for k, v in d.items() if v is None}

    @ActionRegistry.wrap_with_actions(EventTypes.VALIDATE_ON_SAVE)
    async def _validate_self(
        self,
        *,
        skip_actions: Optional[List[Union[ActionDirections, str]]] = None,
    ) -> None:
        # TODO: it can be sync, but needs some actions controller improvements
        if self.get_settings().validate_on_save:
            data = self.model_dump()
            self.__class__.model_validate(data)

    @property
    def _state(self) -> BaseDocumentState:
        try:
            return self.__state
        except AttributeError:
            pass
        settings = self.get_settings()
        if not settings.use_state_management:
            state = BaseDocumentState()
        else:
            if not settings.state_management_save_previous:
                cls = DocumentState
            else:
                cls = PreviousDocumentState
            get_state = partial(
                self.get_dict, exclude={"revision_id", "_previous_revision_id"}
            )
            replace_objects = settings.state_management_replace_objects
            state = cls(get_state, replace_objects)
        self.__state = state
        return state

    def _save_state(self, swap_revision: bool = False) -> None:
        if self.id is not None:
            self._state.save()
        if swap_revision and self.get_settings().use_revision:
            self._previous_revision_id = self.revision_id
            self.revision_id = uuid4()<|MERGE_RESOLUTION|>--- conflicted
+++ resolved
@@ -1,10 +1,6 @@
-<<<<<<< HEAD
+import warnings
 from enum import Enum
 from functools import partial
-=======
-import asyncio
-import warnings
->>>>>>> 5d1e91e0
 from typing import (
     Any,
     ClassVar,
@@ -13,6 +9,7 @@
     List,
     Mapping,
     Optional,
+    Set,
     Type,
     Union,
 )
@@ -26,7 +23,7 @@
 from pymongo.client_session import ClientSession
 from pymongo.errors import DuplicateKeyError
 from pymongo.results import DeleteResult, InsertManyResult
-from typing_extensions import Annotated, Literal, Self
+from typing_extensions import Annotated, Self
 
 from beanie.exceptions import (
     DocumentNotFound,
@@ -62,10 +59,6 @@
 from beanie.odm.utils.parsing import merge_models
 from beanie.odm.utils.typing import extract_id_class
 
-<<<<<<< HEAD
-if TYPE_CHECKING:
-    from pydantic.main import IncEx
-
 
 class DocumentSettings(BaseSettings):
     use_state_management: bool = False
@@ -83,44 +76,29 @@
 
     keep_nulls: bool = True
     is_root: bool = False
-=======
-if IS_PYDANTIC_V2:
-    from pydantic import model_validator
-
->>>>>>> 5d1e91e0
 
 
 class DeleteRules(str, Enum):
     DO_NOTHING = "DO_NOTHING"
     DELETE_LINKS = "DELETE_LINKS"
 
-<<<<<<< HEAD
 
 class WriteRules(str, Enum):
     DO_NOTHING = "DO_NOTHING"
     WRITE = "WRITE"
 
 
-def _json_schema_extra(schema: Dict[str, Any]) -> None:
-    props = {}
-    for k, v in schema.get("properties", {}).items():
-        if not v.get("hidden", False):
-            props[k] = v
-    schema["properties"] = props
-=======
-def json_schema_extra(schema: Dict[str, Any], model: Type["Document"]) -> None:
+def _json_schema_extra(
+    schema: Dict[str, Any], model: Type["Document"]
+) -> None:
     # remove excluded fields from the json schema
     properties = schema.get("properties")
     if not properties:
         return
-    for k, field in get_model_fields(model).items():
+    for k, field in model.model_fields.items():
         k = field.alias or k
-        if k not in properties:
-            continue
-        field_info = field if IS_PYDANTIC_V2 else field.field_info
-        if field_info.exclude:
+        if k in properties and field.exclude:
             del properties[k]
->>>>>>> 5d1e91e0
 
 
 class Document(
@@ -138,75 +116,29 @@
     Mapped to the PydanticObjectId class
     """
 
-<<<<<<< HEAD
     model_config = ConfigDict(
         json_schema_extra=_json_schema_extra,
         populate_by_name=True,
         alias_generator=lambda s: "_id" if s == "id" else s,
     )
-=======
-    if IS_PYDANTIC_V2:
-        model_config = ConfigDict(
-            json_schema_extra=json_schema_extra,
-            populate_by_name=True,
-            alias_generator=document_alias_generator,
-        )
-    else:
-
-        class Config:
-            json_encoders = {ObjectId: str}
-            allow_population_by_field_name = True
-            fields = {"id": "_id"}
-            schema_extra = staticmethod(json_schema_extra)
->>>>>>> 5d1e91e0
 
     id: Optional[PydanticObjectId] = Field(
         default=None, description="MongoDB document ObjectID"
     )
 
     # State
-<<<<<<< HEAD
-    revision_id: Optional[UUID] = Field(
-        default=None, json_schema_extra={"hidden": True}
-    )
+    revision_id: Optional[UUID] = Field(default=None, exclude=True)
     _previous_revision_id: Optional[UUID] = None
     __state: BaseDocumentState
-=======
-    revision_id: Optional[UUID] = Field(default=None, exclude=True)
-    _previous_revision_id: Optional[UUID] = PrivateAttr(default=None)
-    _saved_state: Optional[Dict[str, Any]] = PrivateAttr(default=None)
-    _previous_saved_state: Optional[Dict[str, Any]] = PrivateAttr(default=None)
-
-    # Relations
-    _link_fields: ClassVar[Optional[Dict[str, LinkInfo]]] = None
-
-    # Cache
-    _cache: ClassVar[Optional[LRUCache]] = None
-
-    # Settings
-    _document_settings: ClassVar[Optional[DocumentSettings]] = None
->>>>>>> 5d1e91e0
 
     # Inheritance
     _class_id: ClassVar[Optional[str]] = None
     _children: ClassVar[Dict[str, Type[Self]]]
 
-<<<<<<< HEAD
     # Other
     _settings_type = DocumentSettings
     _id_class: ClassVar[type]
     _id_adapter: ClassVar[TypeAdapter[Any]]
-    _hidden_fields: ClassVar[Set[str]] = set()
-=======
-    def _swap_revision(self):
-        if self.get_settings().use_revision:
-            self._previous_revision_id = self.revision_id
-            self.revision_id = uuid4()
-
-    def __init__(self, *args, **kwargs):
-        super(Document, self).__init__(*args, **kwargs)
-        self.get_motor_collection()
->>>>>>> 5d1e91e0
 
     @classmethod
     def init_from_database(cls, database: AsyncIOMotorDatabase) -> None:
@@ -243,13 +175,22 @@
             id_annotation = Annotated[(id_annotation, *id_field.metadata)]
         cls._id_adapter = TypeAdapter(id_annotation)
 
-        # set up hidden fields
-        cls._hidden_fields = set()
-        for k, v in cls.model_fields.items():
-            if isinstance(
-                v.json_schema_extra, dict
-            ) and v.json_schema_extra.get("hidden"):
-                cls._hidden_fields.add(k)
+        # look for "hidden" fields and change them to exclude
+        hidden_fields = [
+            (name, field)
+            for name, field in cls.model_fields.items()
+            if field.json_schema_extra
+            and field.json_schema_extra.get("hidden") is True
+        ]
+        if hidden_fields:
+            warnings.warn(
+                f"{cls.__name__}: 'hidden=True' is deprecated, please use 'exclude=True'",
+                DeprecationWarning,
+            )
+            for name, field in hidden_fields:
+                field.exclude = True
+                del field.json_schema_extra["hidden"]
+            cls.model_rebuild(force=True)
 
         # set up actions
         ActionRegistry.register_type(cls)
@@ -810,49 +751,6 @@
                 )
         return inspection_result
 
-<<<<<<< HEAD
-    def model_dump(
-        self,
-        *,
-        mode: Literal["json", "python"] = "python",
-        include: "IncEx" = None,
-        exclude: "IncEx" = None,
-        by_alias: bool = False,
-        exclude_hidden: bool = True,
-        exclude_unset: bool = False,
-        exclude_defaults: bool = False,
-        exclude_none: bool = False,
-        round_trip: bool = False,
-        warnings: bool = True,
-    ) -> Dict[str, Any]:
-        """
-        Overriding of the respective method from Pydantic
-        Hides fields, marked as "hidden
-        """
-        if exclude_hidden:
-            if isinstance(exclude, AbstractSet):
-                exclude = {*self._hidden_fields, *exclude}
-            elif isinstance(exclude, Mapping):
-                exclude = dict(
-                    {k: True for k in self._hidden_fields}, **exclude
-                )
-            elif exclude is None:
-                exclude = self._hidden_fields
-
-        kwargs = {
-            "mode": mode,
-            "include": include,
-            "exclude": exclude,
-            "by_alias": by_alias,
-            "exclude_unset": exclude_unset,
-            "exclude_defaults": exclude_defaults,
-            "exclude_none": exclude_none,
-            "round_trip": round_trip,
-            "warnings": warnings,
-        }
-        dump: Dict[str, Any] = super().model_dump(**kwargs)
-        return dump
-
     def get_dict(
         self,
         to_db: bool = True,
@@ -873,39 +771,6 @@
         return data
 
     def to_ref(self) -> DBRef:
-=======
-    @classmethod
-    def check_hidden_fields(cls):
-        hidden_fields = [
-            (name, field)
-            for name, field in get_model_fields(cls).items()
-            if get_extra_field_info(field, "hidden") is True
-        ]
-        if not hidden_fields:
-            return
-        warnings.warn(
-            f"{cls.__name__}: 'hidden=True' is deprecated, please use 'exclude=True'",
-            DeprecationWarning,
-        )
-        if IS_PYDANTIC_V2:
-            for name, field in hidden_fields:
-                field.exclude = True
-                del field.json_schema_extra["hidden"]
-            cls.model_rebuild(force=True)
-        else:
-            for name, field in hidden_fields:
-                field.field_info.exclude = True
-                del field.field_info.extra["hidden"]
-                cls.__exclude_fields__[name] = True
-
-    @wrap_with_actions(event_type=EventTypes.VALIDATE_ON_SAVE)
-    async def validate_self(self, *args, **kwargs):
-        # TODO: it can be sync, but needs some actions controller improvements
-        if self.get_settings().validate_on_save:
-            parse_model(self.__class__, get_model_dump(self))
-
-    def to_ref(self):
->>>>>>> 5d1e91e0
         if self.id is None:
             raise DocumentWasNotSaved("Can not create dbref without id")
         return DBRef(self.get_collection_name(), self.id)
