--- conflicted
+++ resolved
@@ -1,3 +1,4 @@
+import asyncio
 import warnings
 from enum import Enum
 from functools import partial
@@ -48,30 +49,10 @@
 from beanie.odm.operators.comparison import In
 from beanie.odm.queries import FieldNameMapping
 from beanie.odm.queries.update import UpdateMany, UpdateResponse
-<<<<<<< HEAD
 from beanie.odm.state import (
     BaseDocumentState,
     DocumentState,
     PreviousDocumentState,
-=======
-from beanie.odm.settings.document import DocumentSettings
-from beanie.odm.utils.dump import get_dict, get_top_level_nones
-from beanie.odm.utils.parsing import merge_models
-from beanie.odm.utils.pydantic import (
-    IS_PYDANTIC_V2,
-    get_extra_field_info,
-    get_field_type,
-    get_model_dump,
-    get_model_fields,
-    parse_model,
-    parse_object_as,
-)
-from beanie.odm.utils.self_validation import validate_self_before
-from beanie.odm.utils.state import (
-    previous_saved_state_needed,
-    save_state_after,
-    saved_state_needed,
->>>>>>> f2e14392
 )
 from beanie.odm.timeseries import TimeSeriesConfig
 from beanie.odm.union_doc import UnionDoc
@@ -102,15 +83,10 @@
     DO_NOTHING = "DO_NOTHING"
     DELETE_LINKS = "DELETE_LINKS"
 
-<<<<<<< HEAD
 
 class WriteRules(str, Enum):
     DO_NOTHING = "DO_NOTHING"
     WRITE = "WRITE"
-=======
-DocType = TypeVar("DocType", bound="Document")
-DocumentProjectionType = TypeVar("DocumentProjectionType", bound=BaseModel)
->>>>>>> f2e14392
 
 
 def _json_schema_extra(
@@ -153,37 +129,16 @@
 
     # State
     revision_id: Optional[UUID] = Field(default=None, exclude=True)
-<<<<<<< HEAD
-    _previous_revision_id: Optional[UUID] = None
     __state: BaseDocumentState
-=======
-    _saved_state: Optional[Dict[str, Any]] = PrivateAttr(default=None)
-    _previous_saved_state: Optional[Dict[str, Any]] = PrivateAttr(default=None)
-
-    # Relations
-    _link_fields: ClassVar[Optional[Dict[str, LinkInfo]]] = None
-
-    # Cache
-    _cache: ClassVar[Optional[LRUCache]] = None
-
-    # Settings
-    _document_settings: ClassVar[Optional[DocumentSettings]] = None
->>>>>>> f2e14392
 
     # Inheritance
     _class_id: ClassVar[Optional[str]] = None
     _children: ClassVar[Dict[str, Type[Self]]]
 
-<<<<<<< HEAD
     # Other
     _settings_type = DocumentSettings
     _id_class: ClassVar[type]
     _id_adapter: ClassVar[TypeAdapter[Any]]
-=======
-    def __init__(self, *args, **kwargs) -> None:
-        super(Document, self).__init__(*args, **kwargs)
-        self.get_motor_collection()
->>>>>>> f2e14392
 
     @classmethod
     def init_from_database(cls, database: AsyncIOMotorDatabase) -> None:
@@ -274,13 +229,7 @@
             **pymongo_kwargs,
         )
 
-<<<<<<< HEAD
     @ActionRegistry.wrap_with_actions(EventTypes.INSERT)
-=======
-    @wrap_with_actions(EventTypes.INSERT)
-    @save_state_after
-    @validate_self_before
->>>>>>> f2e14392
     async def insert(
         self,
         *,
@@ -296,42 +245,18 @@
         if self.get_settings().use_revision:
             self.revision_id = uuid4()
         if link_rule == WriteRules.WRITE:
-<<<<<<< HEAD
             for field_info in self.get_link_fields().values():
                 if not field_info.link_type.is_back:
-                    for subdoc in self._iter_linked_documents(field_info):
-                        await subdoc.save(
-                            link_rule=WriteRules.WRITE, session=session
-                        )
-=======
-            link_fields = self.get_link_fields()
-            if link_fields is not None:
-                for field_info in link_fields.values():
-                    value = getattr(self, field_info.field_name)
-                    if field_info.link_type in [
-                        LinkTypes.DIRECT,
-                        LinkTypes.OPTIONAL_DIRECT,
-                    ]:
-                        if isinstance(value, Document):
-                            await value.save(link_rule=WriteRules.WRITE)
-                    if field_info.link_type in [
-                        LinkTypes.LIST,
-                        LinkTypes.OPTIONAL_LIST,
-                    ]:
-                        if isinstance(value, List):
-                            await asyncio.gather(
-                                *[
-                                    obj.save(link_rule=WriteRules.WRITE)
-                                    for obj in value
-                                    if isinstance(obj, Document)
-                                ]
-                            )
->>>>>>> f2e14392
+                    saves = [
+                        subdoc.save(link_rule=link_rule, session=session)
+                        for subdoc in self._iter_linked_documents(field_info)
+                    ]
+                    await asyncio.gather(*saves)
         result = await self.get_motor_collection().insert_one(
             self.get_dict(), session=session
         )
         self.id = self._parse_document_id(result.inserted_id)
-        self._save_state(swap_revision=True)
+        self._save_state()
         return self
 
     async def create(self, session: Optional[ClientSession] = None) -> Self:
@@ -402,13 +327,7 @@
             documents_list, session=session, **pymongo_kwargs
         )
 
-<<<<<<< HEAD
     @ActionRegistry.wrap_with_actions(EventTypes.REPLACE)
-=======
-    @wrap_with_actions(EventTypes.REPLACE)
-    @save_state_after
-    @validate_self_before
->>>>>>> f2e14392
     async def replace(
         self,
         *,
@@ -435,53 +354,17 @@
             raise NotSupported
 
         if link_rule == WriteRules.WRITE:
-<<<<<<< HEAD
             for field_info in self.get_link_fields().values():
-                for subdoc in self._iter_linked_documents(field_info):
-                    await subdoc.replace(
+                replacements = [
+                    subdoc.replace(
                         link_rule=link_rule,
                         bulk_writer=bulk_writer,
                         ignore_revision=ignore_revision,
                         session=session,
                     )
-=======
-            link_fields = self.get_link_fields()
-            if link_fields is not None:
-                for field_info in link_fields.values():
-                    value = getattr(self, field_info.field_name)
-                    if field_info.link_type in [
-                        LinkTypes.DIRECT,
-                        LinkTypes.OPTIONAL_DIRECT,
-                        LinkTypes.BACK_DIRECT,
-                        LinkTypes.OPTIONAL_BACK_DIRECT,
-                    ]:
-                        if isinstance(value, Document):
-                            await value.replace(
-                                link_rule=link_rule,
-                                bulk_writer=bulk_writer,
-                                ignore_revision=ignore_revision,
-                                session=session,
-                            )
-                    if field_info.link_type in [
-                        LinkTypes.LIST,
-                        LinkTypes.OPTIONAL_LIST,
-                        LinkTypes.BACK_LIST,
-                        LinkTypes.OPTIONAL_BACK_LIST,
-                    ]:
-                        if isinstance(value, List):
-                            await asyncio.gather(
-                                *[
-                                    obj.replace(
-                                        link_rule=link_rule,
-                                        bulk_writer=bulk_writer,
-                                        ignore_revision=ignore_revision,
-                                        session=session,
-                                    )
-                                    for obj in value
-                                    if isinstance(obj, Document)
-                                ]
-                            )
->>>>>>> f2e14392
+                    for subdoc in self._iter_linked_documents(field_info)
+                ]
+                await asyncio.gather(*replacements)
 
         use_revision_id = self.get_settings().use_revision
         find_query: Dict[str, Any] = {"_id": self.id}
@@ -499,7 +382,7 @@
                 raise RevisionIdWasChanged
             else:
                 raise DocumentNotFound
-        self._save_state(swap_revision=True)
+        self._save_state()
         return self
 
     @classmethod
@@ -545,42 +428,12 @@
         """
         await self._validate_self(skip_actions=skip_actions)
         if link_rule == WriteRules.WRITE:
-<<<<<<< HEAD
             for field_info in self.get_link_fields().values():
-                for subdoc in self._iter_linked_documents(field_info):
-                    await subdoc.save(link_rule=link_rule, session=session)
-=======
-            link_fields = self.get_link_fields()
-            if link_fields is not None:
-                for field_info in link_fields.values():
-                    value = getattr(self, field_info.field_name)
-                    if field_info.link_type in [
-                        LinkTypes.DIRECT,
-                        LinkTypes.OPTIONAL_DIRECT,
-                        LinkTypes.BACK_DIRECT,
-                        LinkTypes.OPTIONAL_BACK_DIRECT,
-                    ]:
-                        if isinstance(value, Document):
-                            await value.save(
-                                link_rule=link_rule, session=session
-                            )
-                    if field_info.link_type in [
-                        LinkTypes.LIST,
-                        LinkTypes.OPTIONAL_LIST,
-                        LinkTypes.BACK_LIST,
-                        LinkTypes.OPTIONAL_BACK_LIST,
-                    ]:
-                        if isinstance(value, List):
-                            await asyncio.gather(
-                                *[
-                                    obj.save(
-                                        link_rule=link_rule, session=session
-                                    )
-                                    for obj in value
-                                    if isinstance(obj, Document)
-                                ]
-                            )
->>>>>>> f2e14392
+                saves = [
+                    subdoc.save(link_rule=link_rule, session=session)
+                    for subdoc in self._iter_linked_documents(field_info)
+                ]
+                await asyncio.gather(*saves)
 
         update_args: List[BaseOperator] = [update_ops.Set(self.get_dict())]
         if self.get_settings().keep_nulls is False:
@@ -657,12 +510,7 @@
             find_query["revision_id"] = self.revision_id
 
         if use_revision_id:
-<<<<<<< HEAD
-            arguments.append(update_ops.SetRevisionId(self.revision_id))
-=======
-            new_revision_id = uuid4()
-            arguments.append(SetRevisionId(new_revision_id))
->>>>>>> f2e14392
+            arguments.append(update_ops.SetRevisionId(uuid4()))
         try:
             result = await self.find_one(find_query).update(
                 *arguments,
@@ -818,49 +666,16 @@
         :return: Optional[DeleteResult] - pymongo DeleteResult instance.
         """
         if link_rule == DeleteRules.DELETE_LINKS:
-<<<<<<< HEAD
             for field_info in self.get_link_fields().values():
-                for subdoc in self._iter_linked_documents(field_info):
-                    await subdoc.delete(
-                        link_rule=DeleteRules.DELETE_LINKS,
+                deletes = [
+                    subdoc.delete(
+                        link_rule=link_rule,
                         session=session,
                         **pymongo_kwargs,
                     )
-=======
-            link_fields = self.get_link_fields()
-            if link_fields is not None:
-                for field_info in link_fields.values():
-                    value = getattr(self, field_info.field_name)
-                    if field_info.link_type in [
-                        LinkTypes.DIRECT,
-                        LinkTypes.OPTIONAL_DIRECT,
-                        LinkTypes.BACK_DIRECT,
-                        LinkTypes.OPTIONAL_BACK_DIRECT,
-                    ]:
-                        if isinstance(value, Document):
-                            await value.delete(
-                                link_rule=DeleteRules.DELETE_LINKS,
-                                **pymongo_kwargs,
-                            )
-                    if field_info.link_type in [
-                        LinkTypes.LIST,
-                        LinkTypes.OPTIONAL_LIST,
-                        LinkTypes.BACK_LIST,
-                        LinkTypes.OPTIONAL_BACK_LIST,
-                    ]:
-                        if isinstance(value, List):
-                            await asyncio.gather(
-                                *[
-                                    obj.delete(
-                                        link_rule=DeleteRules.DELETE_LINKS,
-                                        **pymongo_kwargs,
-                                    )
-                                    for obj in value
-                                    if isinstance(obj, Document)
-                                ]
-                            )
-
->>>>>>> f2e14392
+                    for subdoc in self._iter_linked_documents(field_info)
+                ]
+                await asyncio.gather(*deletes)
         return await self.find_one({"_id": self.id}).delete(
             session=session, bulk_writer=bulk_writer, **pymongo_kwargs
         )
@@ -886,96 +701,16 @@
 
     # State management
 
-<<<<<<< HEAD
     @property
     def is_changed(self) -> bool:
         return self._state.is_changed
-=======
-    @classmethod
-    def use_state_management(cls) -> bool:
-        """
-        Is state management turned on
-        :return: bool
-        """
-        return cls.get_settings().use_state_management
-
-    @classmethod
-    def state_management_save_previous(cls) -> bool:
-        """
-        Should we save the previous state after a commit to database
-        :return: bool
-        """
-        return cls.get_settings().state_management_save_previous
-
-    @classmethod
-    def state_management_replace_objects(cls) -> bool:
-        """
-        Should objects be replaced when using state management
-        :return: bool
-        """
-        return cls.get_settings().state_management_replace_objects
-
-    def _save_state(self) -> None:
-        """
-        Save current document state. Internal method
-        :return: None
-        """
-        if self.use_state_management() and self.id is not None:
-            if self.state_management_save_previous():
-                self._previous_saved_state = self._saved_state
-
-            self._saved_state = get_dict(
-                self,
-                to_db=True,
-                keep_nulls=self.get_settings().keep_nulls,
-                exclude={"revision_id"},
-            )
-
-    def get_saved_state(self) -> Optional[Dict[str, Any]]:
-        """
-        Saved state getter. It is protected property.
-        :return: Optional[Dict[str, Any]] - saved state
-        """
-        return self._saved_state
-
-    def get_previous_saved_state(self) -> Optional[Dict[str, Any]]:
-        """
-        Previous state getter. It is a protected property.
-        :return: Optional[Dict[str, Any]] - previous state
-        """
-        return self._previous_saved_state
-
-    @property  # type: ignore
-    @saved_state_needed
-    def is_changed(self) -> bool:
-        if self._saved_state == get_dict(
-            self,
-            to_db=True,
-            keep_nulls=self.get_settings().keep_nulls,
-            exclude={"revision_id"},
-        ):
-            return False
-        return True
->>>>>>> f2e14392
 
     @property
     def has_changed(self) -> bool:
         return self._state.has_changed
 
     def get_changes(self) -> Dict[str, Any]:
-<<<<<<< HEAD
         return self._state.get_changes()
-=======
-        return self._collect_updates(
-            self._saved_state,  # type: ignore
-            get_dict(
-                self,
-                to_db=True,
-                keep_nulls=self.get_settings().keep_nulls,
-                exclude={"revision_id"},
-            ),
-        )
->>>>>>> f2e14392
 
     def get_previous_changes(self) -> Dict[str, Any]:
         return self._state.get_previous_changes()
@@ -1027,7 +762,6 @@
                 )
         return inspection_result
 
-<<<<<<< HEAD
     def get_dict(
         self,
         to_db: bool = True,
@@ -1048,40 +782,6 @@
         return data
 
     def to_ref(self) -> DBRef:
-=======
-    @classmethod
-    def check_hidden_fields(cls):
-        hidden_fields = [
-            (name, field)
-            for name, field in get_model_fields(cls).items()
-            if get_extra_field_info(field, "hidden") is True
-        ]
-        if not hidden_fields:
-            return
-        warnings.warn(
-            f"{cls.__name__}: 'hidden=True' is deprecated, please use 'exclude=True'",
-            DeprecationWarning,
-        )
-        if IS_PYDANTIC_V2:
-            for name, field in hidden_fields:
-                field.exclude = True
-                del field.json_schema_extra["hidden"]
-            cls.model_rebuild(force=True)
-        else:
-            for name, field in hidden_fields:
-                field.field_info.exclude = True
-                del field.field_info.extra["hidden"]
-                cls.__exclude_fields__[name] = True
-
-    @wrap_with_actions(event_type=EventTypes.VALIDATE_ON_SAVE)
-    async def validate_self(self, *args, **kwargs):
-        # TODO: it can be sync, but needs some actions controller improvements
-        if self.get_settings().validate_on_save:
-            new_model = parse_model(self.__class__, get_model_dump(self))
-            merge_models(self, new_model)
-
-    def to_ref(self):
->>>>>>> f2e14392
         if self.id is None:
             raise DocumentWasNotSaved("Can not create dbref without id")
         return DBRef(self.get_collection_name(), self.id)
@@ -1139,8 +839,7 @@
     ) -> None:
         # TODO: it can be sync, but needs some actions controller improvements
         if self.get_settings().validate_on_save:
-            data = self.model_dump()
-            self.__class__.model_validate(data)
+            merge_models(self, self.model_validate(self.model_dump()))
 
     @property
     def _state(self) -> BaseDocumentState:
@@ -1156,17 +855,12 @@
                 cls = DocumentState
             else:
                 cls = PreviousDocumentState
-            get_state = partial(
-                self.get_dict, exclude={"revision_id", "_previous_revision_id"}
-            )
+            get_state = partial(self.get_dict, exclude={"revision_id"})
             replace_objects = settings.state_management_replace_objects
             state = cls(get_state, replace_objects)
         self.__state = state
         return state
 
-    def _save_state(self, swap_revision: bool = False) -> None:
+    def _save_state(self) -> None:
         if self.id is not None:
-            self._state.save()
-        if swap_revision and self.get_settings().use_revision:
-            self._previous_revision_id = self.revision_id
-            self.revision_id = uuid4()+            self._state.save()