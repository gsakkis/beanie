--- conflicted
+++ resolved
@@ -1,9 +1,5 @@
 from enum import Enum
 from typing import (
-<<<<<<< HEAD
-=======
-    TYPE_CHECKING,
->>>>>>> 60dc39c4
     Any,
     Callable,
     Dict,
@@ -13,13 +9,13 @@
     Optional,
     Type,
     Union,
+    cast,
 )
 
 from pymongo import ReturnDocument
 from pymongo import UpdateMany as UpdateManyPyMongo
 from pymongo import UpdateOne as UpdateOnePyMongo
 from pymongo.client_session import ClientSession
-<<<<<<< HEAD
 from pymongo.results import UpdateResult
 from typing_extensions import Self
 
@@ -29,18 +25,6 @@
 from beanie.odm.interfaces.update import UpdateMethods
 from beanie.odm.operators import FieldName
 from beanie.odm.queries import BaseQuery
-=======
-from pymongo.results import InsertOneResult, UpdateResult
-
-from beanie.odm.bulk import BulkWriter, Operation
-from beanie.odm.interfaces.clone import CloneInterface
-from beanie.odm.interfaces.session import SessionMethods
-from beanie.odm.interfaces.update import (
-    UpdateMethods,
-)
-from beanie.odm.operators.update import BaseUpdateOperator
-from beanie.odm.operators.update.general import SetRevisionId
->>>>>>> 60dc39c4
 from beanie.odm.utils.encoder import Encoder
 from beanie.odm.utils.parsing import parse_obj
 
@@ -51,15 +35,11 @@
     NEW_DOCUMENT = "NEW_DOCUMENT"  # Updated document
 
 
-<<<<<<< HEAD
+UpdateExpression = Union[Mapping[FieldName, Any], List[Any]]
+
+
 class UpdateQuery(BaseQuery, UpdateMethods):
     """Update Query base class"""
-=======
-class UpdateQuery(UpdateMethods, SessionMethods, CloneInterface):
-    """
-    Update Query base class
-    """
->>>>>>> 60dc39c4
 
     def __init__(
         self,
@@ -69,7 +49,7 @@
         super().__init__()
         self.document_model = document_model
         self.find_query = find_query
-        self.update_expressions: List[Mapping[str, Any]] = []
+        self.update_expressions: List[UpdateExpression] = []
         self.upsert_insert_doc: Optional[beanie.Document] = None
         self.encoders: Dict[Any, Callable[[Any], Any]] = {}
         self.bulk_writer: Optional[BulkWriter] = None
@@ -77,62 +57,48 @@
 
     @property
     def update_query(self) -> Dict[str, Any]:
-        query: Union[Dict[str, Any], List[Dict[str, Any]], None] = None
-        for expression in self.update_expressions:
-<<<<<<< HEAD
-            if "$set" in expression and "revision_id" in expression["$set"]:
-                query.setdefault("$set", {}).update(expression["$set"])
-=======
-            if isinstance(expression, BaseUpdateOperator):
-                if query is None:
-                    query = {}
-                if isinstance(query, list):
-                    raise TypeError("Wrong expression type")
-                query.update(expression.query)
-            elif isinstance(expression, dict):
-                if query is None:
-                    query = {}
-                if isinstance(query, list):
-                    raise TypeError("Wrong expression type")
-                query.update(expression)
-            elif isinstance(expression, SetRevisionId):
-                if query is None:
-                    query = {}
-                if isinstance(query, list):
-                    raise TypeError("Wrong expression type")
-                set_query = query.get("$set", {})
-                set_query.update(expression.query.get("$set", {}))
-                query["$set"] = set_query
-            elif isinstance(expression, list):
-                if query is None:
-                    query = []
-                if isinstance(query, dict):
-                    raise TypeError("Wrong expression type")
+        if not self.update_expressions:
+            raise ValueError("No update expressions provided")
+
+        query: Union[Dict[str, Any], List[Mapping[str, Any]]]
+        if isinstance(self.update_expressions[0], list):
+            query = []
+            for expression in self.update_expressions:
                 query.extend(expression)
->>>>>>> 60dc39c4
-            else:
-                query.update(expression)
+        else:
+            query = {}
+            for expression in self.update_expressions:
+                expression = cast(Dict[str, Any], expression)
+                if (
+                    "$set" in expression
+                    and "revision_id" in expression["$set"]
+                ):
+                    query.setdefault("$set", {}).update(expression["$set"])
+                else:
+                    query.update(expression)
         return Encoder(custom_encoders=self.encoders).encode(query)
 
-    def _add_update_expressions(self, *args: Mapping[FieldName, Any]) -> None:
-        for arg in args:
-            if not isinstance(arg, Mapping):
-                raise TypeError("Update expression must be a dict")
-            self.update_expressions.append(ExpressionField.serialize(arg))
+    def _add_update_expression(self, expression: UpdateExpression) -> None:
+        if not isinstance(expression, (Mapping, list)):
+            raise TypeError("Update expression must be dict or list")
+        if self.update_expressions:
+            expr_type = type(self.update_expressions[0])
+            assert expr_type in (dict, list)
+            if (expr_type is dict and not isinstance(expression, Mapping)) or (
+                expr_type is list and not isinstance(expression, list)
+            ):
+                raise TypeError(
+                    "Update expressions must be all lists or all dicts"
+                )
+        self.update_expressions.append(ExpressionField.serialize(expression))
 
 
 class UpdateMany(UpdateQuery):
-<<<<<<< HEAD
     """Update Many query class"""
-=======
-    """
-    Update Many query class
-    """
->>>>>>> 60dc39c4
 
     def update(
         self,
-        *args: Mapping[FieldName, Any],
+        *args: UpdateExpression,
         on_insert: Optional["beanie.Document"] = None,
         session: Optional[ClientSession] = None,
         bulk_writer: Optional[BulkWriter] = None,
@@ -150,7 +116,8 @@
         :return: self
         """
         self.set_session(session)
-        self._add_update_expressions(*args)
+        for arg in args:
+            self._add_update_expression(arg)
         if on_insert is not None:
             self.upsert_insert_doc = on_insert
         if bulk_writer:
@@ -174,7 +141,6 @@
                     pymongo_kwargs=self.pymongo_kwargs,
                 )
             )
-<<<<<<< HEAD
         result = await self.document_model.get_motor_collection().update_many(
             self.find_query,
             self.update_query,
@@ -196,45 +162,12 @@
 
 class UpdateOne(UpdateQuery):
     """Update One query class"""
-=======
-
-    def __await__(
-        self,
-    ) -> Generator[
-        Any, None, Union[UpdateResult, InsertOneResult, Optional["DocType"]]
-    ]:
-        """
-        Run the query
-        :return:
-        """
-
-        update_result = yield from self._update().__await__()
-        if self.upsert_insert_doc is None:
-            return update_result
-
-        if update_result is not None and update_result.matched_count == 0:
-            return (
-                yield from self.document_model.insert_one(
-                    document=self.upsert_insert_doc,
-                    session=self.session,
-                    bulk_writer=self.bulk_writer,
-                ).__await__()
-            )
-
-        return update_result
-
-
-class UpdateOne(UpdateQuery):
-    """
-    Update One query class
-    """
->>>>>>> 60dc39c4
 
     response_type: UpdateResponse = UpdateResponse.UPDATE_RESULT
 
     def update(
         self,
-        *args: Mapping[FieldName, Any],
+        *args: UpdateExpression,
         on_insert: Optional["beanie.Document"] = None,
         session: Optional[ClientSession] = None,
         bulk_writer: Optional[BulkWriter] = None,
@@ -254,7 +187,8 @@
         :return: self
         """
         self.set_session(session)
-        self._add_update_expressions(*args)
+        for arg in args:
+            self._add_update_expression(arg)
         if on_insert is not None:
             self.upsert_insert_doc = on_insert
         if response_type is not None:
@@ -281,7 +215,6 @@
                 )
             )
 
-<<<<<<< HEAD
         collection = self.document_model.get_motor_collection()
         if self.response_type == UpdateResponse.UPDATE_RESULT:
             result = await collection.update_one(
@@ -321,36 +254,4 @@
                 bulk_writer=self.bulk_writer,
             )
 
-        return result
-=======
-    def __await__(
-        self,
-    ) -> Generator[
-        Any, None, Union[UpdateResult, InsertOneResult, Optional["DocType"]]
-    ]:
-        """
-        Run the query
-        :return:
-        """
-        update_result = yield from self._update().__await__()
-        if self.upsert_insert_doc is None:
-            return update_result
-
-        if (
-            self.response_type == UpdateResponse.UPDATE_RESULT
-            and update_result is not None
-            and update_result.matched_count == 0
-        ) or (
-            self.response_type != UpdateResponse.UPDATE_RESULT
-            and update_result is None
-        ):
-            return (
-                yield from self.document_model.insert_one(
-                    document=self.upsert_insert_doc,
-                    session=self.session,
-                    bulk_writer=self.bulk_writer,
-                ).__await__()
-            )
-
-        return update_result
->>>>>>> 60dc39c4
+        return result