--- conflicted
+++ resolved
@@ -2,8 +2,4 @@
 
 
 def test_version():
-<<<<<<< HEAD
-    assert __version__ == "1.22.5"
-=======
-    assert __version__ == "1.23.0"
->>>>>>> 0718894e
+    assert __version__ == "1.23.0"