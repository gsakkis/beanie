import asyncio
import copy

import pytest

<<<<<<< HEAD
from beanie.odm.operators.update import Max, Set
=======
from beanie.odm.operators.update.general import Max, Set
from beanie.odm.queries.update import UpdateResponse
>>>>>>> 60dc39c4
from tests.odm.models import Sample


async def test_update_query():
    q = (
        Sample.find_many(Sample.integer == 1)
        .update(Set({Sample.integer: 10}))
        .update_query
    )
    assert q == {"$set": {"integer": 10}}

    q = (
        Sample.find_many(Sample.integer == 1)
        .update(Max({Sample.integer: 10}), Set({Sample.optional: None}))
        .update_query
    )
    assert q == {"$max": {"integer": 10}, "$set": {"optional": None}}

    q = (
        Sample.find_many(Sample.integer == 1)
        .update(Set({Sample.integer: 10}), Set({Sample.optional: None}))
        .update_query
    )
    assert q == {"$set": {"optional": None}}

    q = (
        Sample.find_many(Sample.integer == 1)
        .update(Max({Sample.integer: 10}))
        .update(Set({Sample.optional: None}))
        .update_query
    )
    assert q == {"$max": {"integer": 10}, "$set": {"optional": None}}

    q = (
        Sample.find_many(Sample.integer == 1)
        .update(Set({Sample.integer: 10}))
        .update(Set({Sample.optional: None}))
        .update_query
    )
    assert q == {"$set": {"optional": None}}

    with pytest.raises(TypeError):
        Sample.find_many(Sample.integer == 1).update(40).update_query


async def test_update_many(preset_documents):
    await Sample.find_many(Sample.increment > 4).find(
        Sample.nested.optional == None
    ).update(
        Set({Sample.increment: 100})
    )  # noqa
    result = await Sample.find_many(Sample.increment == 100).to_list()
    assert len(result) == 3
    for sample in result:
        assert sample.increment == 100


async def test_update_many_linked_method(preset_documents):
    await Sample.find_many(Sample.increment > 4).find(
        Sample.nested.optional == None
    ).update(
        Set({Sample.increment: 100})
    )  # noqa
    result = await Sample.find_many(Sample.increment == 100).to_list()
    assert len(result) == 3
    for sample in result:
        assert sample.increment == 100


async def test_update_all(preset_documents):
    await Sample.update_all(Set({Sample.integer: 100}))
    result = await Sample.find_all().to_list()
    for sample in result:
        assert sample.integer == 100

    await Sample.find_all().update(Set({Sample.integer: 101}))
    result = await Sample.find_all().to_list()
    for sample in result:
        assert sample.integer == 101


async def test_update_one(preset_documents):
    await Sample.find_one(Sample.integer == 1).update(
        Set({Sample.integer: 100})
    )
    result = await Sample.find_many(Sample.integer == 100).to_list()
    assert len(result) == 1
    assert result[0].integer == 100

    await Sample.find_one(Sample.integer == 1).update(
        Set({Sample.integer: 101})
    )
    result = await Sample.find_many(Sample.integer == 101).to_list()
    assert len(result) == 1
    assert result[0].integer == 101


async def test_update_self(preset_documents):
    sample = await Sample.find_one(Sample.integer == 1)
    await sample.update(Set({Sample.integer: 100}))
    assert sample.integer == 100

    result = await Sample.find_many(Sample.integer == 100).to_list()
    assert len(result) == 1
    assert result[0].integer == 100


async def test_update_many_with_session(preset_documents, session):
    q = (
        Sample.find_many(Sample.increment > 4)
        .find(Sample.nested.optional == None)
        .update(Set({Sample.increment: 100}))
        .set_session(session=session)
    )
    assert q.session == session

    q = (
        Sample.find_many(Sample.increment > 4)
        .find(Sample.nested.optional == None)
        .update(Set({Sample.increment: 100}), session=session)
    )
    assert q.session == session

    q = (
        Sample.find_many(Sample.increment > 4)
        .find(Sample.nested.optional == None, session=session)
        .update(Set({Sample.increment: 100}))
    )
    assert q.session == session

    await q  # noqa
    result = await Sample.find_many(Sample.increment == 100).to_list()
    assert len(result) == 3
    for sample in result:
        assert sample.increment == 100


async def test_update_many_upsert_with_insert(
    preset_documents, sample_doc_not_saved
):
    await Sample.find_many(Sample.integer > 100000).upsert(
        Set({Sample.integer: 100}), on_insert=sample_doc_not_saved
    )
    await asyncio.sleep(2)
    new_docs = await Sample.find_many(
        Sample.string == sample_doc_not_saved.string
    ).to_list()
    assert len(new_docs) == 1
    doc = new_docs[0]
    assert doc.integer == sample_doc_not_saved.integer


async def test_update_many_upsert_without_insert(
    preset_documents, sample_doc_not_saved
):
    await Sample.find_many(Sample.integer > 1).upsert(
        Set({Sample.integer: 100}), on_insert=sample_doc_not_saved
    )
    await asyncio.sleep(2)
    new_docs = await Sample.find_many(
        Sample.string == sample_doc_not_saved.string
    ).to_list()
    assert len(new_docs) == 0


async def test_update_one_upsert_with_insert(
    preset_documents, sample_doc_not_saved
):
    await Sample.find_one(Sample.integer > 100000).upsert(
        Set({Sample.integer: 100}), on_insert=sample_doc_not_saved
    )
    new_docs = await Sample.find_many(
        Sample.string == sample_doc_not_saved.string
    ).to_list()
    assert len(new_docs) == 1
    doc = new_docs[0]
    assert doc.integer == sample_doc_not_saved.integer


async def test_update_one_upsert_without_insert(
    preset_documents, sample_doc_not_saved
):
    await Sample.find_one(Sample.integer > 1).upsert(
        Set({Sample.integer: 100}), on_insert=sample_doc_not_saved
    )
    new_docs = await Sample.find_many(
        Sample.string == sample_doc_not_saved.string
    ).to_list()
    assert len(new_docs) == 0


async def test_update_one_upsert_without_insert_return_doc(
    preset_documents, sample_doc_not_saved
):
    result = await Sample.find_one(Sample.integer > 1).upsert(
        Set({Sample.integer: 100}),
        on_insert=sample_doc_not_saved,
        response_type=UpdateResponse.NEW_DOCUMENT,
    )
    assert isinstance(result, Sample)

    new_docs = await Sample.find_many(
        Sample.string == sample_doc_not_saved.string
    ).to_list()
    assert len(new_docs) == 0


async def test_update_pymongo_kwargs(preset_documents):
    with pytest.raises(TypeError):
        await Sample.find_many(Sample.increment > 4).update(
            Set({Sample.increment: 100}), wrong="integer_1"
        )

    await Sample.find_many(Sample.increment > 4).update(
        Set({Sample.increment: 100}), hint="integer_1"
    )

    await Sample.find_one(Sample.increment > 4).update(
        Set({Sample.increment: 100}), hint="integer_1"
    )


def test_clone():
    q = Sample.find_many(Sample.integer == 1).update(Set({Sample.integer: 10}))
    new_q = copy.deepcopy(q)
    new_q.update(Max({Sample.integer: 10}))
    assert q.update_query == {"$set": {"integer": 10}}
    assert new_q.update_query == {
        "$max": {"integer": 10},
        "$set": {"integer": 10},
    }<|MERGE_RESOLUTION|>--- conflicted
+++ resolved
@@ -3,12 +3,8 @@
 
 import pytest
 
-<<<<<<< HEAD
 from beanie.odm.operators.update import Max, Set
-=======
-from beanie.odm.operators.update.general import Max, Set
 from beanie.odm.queries.update import UpdateResponse
->>>>>>> 60dc39c4
 from tests.odm.models import Sample
 
 
