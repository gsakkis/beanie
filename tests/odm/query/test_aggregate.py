import copy

import pytest
from pydantic import Field
from pydantic.main import BaseModel
from pymongo.errors import OperationFailure

<<<<<<< HEAD
from beanie.odm.fields import SortDirection
from tests.odm.models import Sample
=======
from beanie.odm.enums import SortDirection
from beanie.odm.utils.find import construct_lookup_queries
from tests.odm.models import DocumentWithTextIndexAndLink, Sample
>>>>>>> f2e14392


async def test_aggregate(preset_documents):
    q = Sample.aggregate(
        [{"$group": {"_id": "$string", "total": {"$sum": "$integer"}}}]
    )
    assert q.aggregation_pipeline == [
        {"$group": {"_id": "$string", "total": {"$sum": "$integer"}}}
    ]
    result = await q.to_list()
    assert len(result) == 4
    assert {"_id": "test_3", "total": 3} in result
    assert {"_id": "test_1", "total": 3} in result
    assert {"_id": "test_0", "total": 0} in result
    assert {"_id": "test_2", "total": 6} in result


async def test_aggregate_with_filter(preset_documents):
    q = Sample.find(Sample.increment >= 4).aggregate(
        [{"$group": {"_id": "$string", "total": {"$sum": "$integer"}}}]
    )
    assert q.aggregation_pipeline == [
        {"$match": {"increment": {"$gte": 4}}},
        {"$group": {"_id": "$string", "total": {"$sum": "$integer"}}},
    ]
    result = await q.to_list()
    assert len(result) == 3
    assert {"_id": "test_1", "total": 2} in result
    assert {"_id": "test_2", "total": 6} in result
    assert {"_id": "test_3", "total": 3} in result


async def test_aggregate_with_sort_skip(preset_documents):
    q = Sample.find(sort="_id", skip=2).aggregate(
        [{"$group": {"_id": "$string", "total": {"$sum": "$integer"}}}]
    )
    assert q.aggregation_pipeline == [
        {"$group": {"_id": "$string", "total": {"$sum": "$integer"}}},
        {"$sort": {"_id": SortDirection.ASCENDING}},
        {"$skip": 2},
    ]
    assert await q.to_list() == [
        {"_id": "test_2", "total": 6},
        {"_id": "test_3", "total": 3},
    ]


async def test_aggregate_with_sort_limit(preset_documents):
    q = Sample.find(sort="_id", limit=2).aggregate(
        [{"$group": {"_id": "$string", "total": {"$sum": "$integer"}}}]
    )
    assert q.aggregation_pipeline == [
        {"$group": {"_id": "$string", "total": {"$sum": "$integer"}}},
        {"$sort": {"_id": SortDirection.ASCENDING}},
        {"$limit": 2},
    ]
    assert await q.to_list() == [
        {"_id": "test_0", "total": 0},
        {"_id": "test_1", "total": 3},
    ]


async def test_aggregate_with_projection_model(preset_documents):
    class OutputItem(BaseModel):
        id: str = Field(None, alias="_id")
        total: int

    ids = []
    q = Sample.find(Sample.increment >= 4).aggregate(
        [{"$group": {"_id": "$string", "total": {"$sum": "$integer"}}}],
        projection_model=OutputItem,
    )
    assert q.aggregation_pipeline == [
        {"$match": {"increment": {"$gte": 4}}},
        {"$group": {"_id": "$string", "total": {"$sum": "$integer"}}},
        {"$project": {"_id": 1, "total": 1}},
    ]
    async for i in q:
        if i.id == "test_1":
            assert i.total == 2
        elif i.id == "test_2":
            assert i.total == 6
        elif i.id == "test_3":
            assert i.total == 3
        else:
            raise KeyError
        ids.append(i.id)
    assert set(ids) == {"test_1", "test_2", "test_3"}


async def test_aggregate_with_session(preset_documents, session):
    q = Sample.find(Sample.increment >= 4).aggregate(
        [{"$group": {"_id": "$string", "total": {"$sum": "$integer"}}}],
        session=session,
    )
    assert q.session == session

    q = Sample.find(Sample.increment >= 4, session=session).aggregate(
        [{"$group": {"_id": "$string", "total": {"$sum": "$integer"}}}]
    )
    assert q.session == session

    result = await q.to_list()

    assert len(result) == 3
    assert {"_id": "test_1", "total": 2} in result
    assert {"_id": "test_2", "total": 6} in result
    assert {"_id": "test_3", "total": 3} in result


async def test_aggregate_pymongo_kwargs(preset_documents):
    with pytest.raises(OperationFailure):
        await Sample.find(Sample.increment >= 4).aggregate(
            [{"$group": {"_id": "$string", "total": {"$sum": "$integer"}}}],
            wrong=True,
        ).to_list()


async def test_clone(preset_documents):
    q = Sample.find(Sample.increment >= 4).aggregate(
        [{"$group": {"_id": "$string", "total": {"$sum": "$integer"}}}]
    )
    new_q = copy.deepcopy(q)
    new_q.aggregation_pipeline.append({"a": "b"})
    assert q.aggregation_pipeline == [
        {"$match": {"increment": {"$gte": 4}}},
        {"$group": {"_id": "$string", "total": {"$sum": "$integer"}}},
    ]
    assert new_q.aggregation_pipeline == [
        {"$match": {"increment": {"$gte": 4}}},
        {"$group": {"_id": "$string", "total": {"$sum": "$integer"}}},
        {"a": "b"},
    ]


@pytest.mark.parametrize("text_query_count", [0, 1, 2])
@pytest.mark.parametrize("non_text_query_count", [0, 1, 2])
async def test_with_text_queries(
    text_query_count: int, non_text_query_count: int
):
    text_query = {"$text": {"$search": "text_search"}}
    non_text_query = {"s": "test_string"}
    aggregation_pipeline = [{"$count": "count"}]
    queries = []

    if text_query_count:
        queries.append(text_query)
        if text_query_count > 1:
            queries.append(text_query)

    if non_text_query_count:
        queries.append(non_text_query)
        if non_text_query_count > 1:
            queries.append(non_text_query)

    query = DocumentWithTextIndexAndLink.find(*queries, fetch_links=True)

    expected_aggregation_pipeline = []
    if text_query_count:
        expected_aggregation_pipeline.append(
            {"$match": text_query}
            if text_query_count == 1
            else {"$match": {"$and": [text_query, text_query]}}
        )

    expected_aggregation_pipeline.extend(
        construct_lookup_queries(query.document_model)
    )

    if non_text_query_count:
        expected_aggregation_pipeline.append(
            {"$match": non_text_query}
            if non_text_query_count == 1
            else {"$match": {"$and": [non_text_query, non_text_query]}}
        )

    expected_aggregation_pipeline.extend(aggregation_pipeline)

    assert (
        query.build_aggregation_pipeline(*aggregation_pipeline)
        == expected_aggregation_pipeline
    )<|MERGE_RESOLUTION|>--- conflicted
+++ resolved
@@ -5,14 +5,8 @@
 from pydantic.main import BaseModel
 from pymongo.errors import OperationFailure
 
-<<<<<<< HEAD
 from beanie.odm.fields import SortDirection
-from tests.odm.models import Sample
-=======
-from beanie.odm.enums import SortDirection
-from beanie.odm.utils.find import construct_lookup_queries
 from tests.odm.models import DocumentWithTextIndexAndLink, Sample
->>>>>>> f2e14392
 
 
 async def test_aggregate(preset_documents):
@@ -178,9 +172,8 @@
             else {"$match": {"$and": [text_query, text_query]}}
         )
 
-    expected_aggregation_pipeline.extend(
-        construct_lookup_queries(query.document_model)
-    )
+    for link_info in query.document_model.get_link_fields().values():
+        expected_aggregation_pipeline.extend(link_info.iter_pipeline_stages())
 
     if non_text_query_count:
         expected_aggregation_pipeline.append(
