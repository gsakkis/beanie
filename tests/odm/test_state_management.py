import pytest
from bson import ObjectId

from beanie import PydanticObjectId, WriteRules
from beanie.exceptions import StateManagementIsTurnedOff, StateNotSaved
from beanie.odm.utils.parsing import parse_obj
from tests.odm.models import (
    DocumentWithTurnedOffStateManagement,
    DocumentWithTurnedOnReplaceObjects,
    DocumentWithTurnedOnSavePrevious,
    DocumentWithTurnedOnStateManagement,
    DocumentWithTurnedOnStateManagementWithCustomId,
    HouseWithRevision,
    InternalDoc,
    LockWithRevision,
    StateAndDecimalFieldModel,
    WindowWithRevision,
)


@pytest.fixture
def state():
    internal = InternalDoc().model_dump()
    return {
        "num_1": 1,
        "num_2": 2,
        "_id": ObjectId(),
        "internal": internal,
    }


@pytest.fixture
def state_without_id():
    internal = InternalDoc().model_dump()
    return {
        "num_1": 1,
        "num_2": 2,
        "internal": internal,
    }


@pytest.fixture
def doc_default(state):
    return parse_obj(DocumentWithTurnedOnStateManagement, state)


@pytest.fixture
def doc_replace(state):
    return parse_obj(DocumentWithTurnedOnReplaceObjects, state)


@pytest.fixture
def doc_previous(state):
    return parse_obj(DocumentWithTurnedOnSavePrevious, state)


@pytest.fixture
async def saved_doc_default(doc_default):
    await doc_default.insert()
    return doc_default


@pytest.fixture
async def saved_doc_previous(doc_previous):
    await doc_previous.insert()
    return doc_previous


@pytest.fixture
def windows_not_inserted():
    return [
        WindowWithRevision(x=10, y=10, lock=LockWithRevision(k=10)),
        WindowWithRevision(x=11, y=11, lock=LockWithRevision(k=11)),
    ]


@pytest.fixture
def house_not_inserted(windows_not_inserted):
    return HouseWithRevision(windows=windows_not_inserted)


@pytest.fixture
async def house(house_not_inserted):
    return await house_not_inserted.insert(link_rule=WriteRules.WRITE)


class TestStateManagement:
    async def test_use_state_management_property(self):
        settings = DocumentWithTurnedOnStateManagement.get_settings()
        assert settings.use_state_management is True
        settings = DocumentWithTurnedOffStateManagement.get_settings()
        assert settings.use_state_management is False

    async def test_state_with_decimal_field(self):
        await StateAndDecimalFieldModel(amt=10.01).insert()
        await StateAndDecimalFieldModel.all().to_list()

    async def test_parse_object_with_saving_state(self):
        internal = InternalDoc().model_dump()
        obj = {
            "num_1": 1,
            "num_2": 2,
            "_id": ObjectId(),
            "internal": internal,
        }
        doc = parse_obj(DocumentWithTurnedOnStateManagement, obj)
        assert doc._state.saved == obj
        assert doc._state.previous_saved is None

    class TestSaveState:
        async def test_save_state(self):
            doc = DocumentWithTurnedOnStateManagement(
                num_1=1, num_2=2, internal=InternalDoc(num=1, string="s")
            )
            assert doc._state.saved is None
            assert doc._state.previous_saved is None

            doc.id = PydanticObjectId()
            doc._save_state()
            assert doc._state.saved == {
                "num_1": 1,
                "num_2": 2,
                "internal": {"num": 1, "string": "s", "lst": [1, 2, 3, 4, 5]},
                "_id": doc.id,
            }
            assert doc._state.previous_saved is None

            doc.num_1 = 2
            doc.num_2 = 3
            doc._save_state()
            assert doc._state.saved == {
                "num_1": 2,
                "num_2": 3,
                "internal": {"num": 1, "string": "s", "lst": [1, 2, 3, 4, 5]},
                "_id": doc.id,
            }
            assert doc._state.previous_saved is None

        async def test_save_state_with_custom_id_type(self):
            doc = DocumentWithTurnedOnStateManagementWithCustomId(
                id=0,
                num_1=1,
                num_2=2,
            )
            with pytest.raises(StateNotSaved):
                await doc.save_changes()
            doc.num_1 = 2
            with pytest.raises(StateNotSaved):
                await doc.save_changes()

        async def test_save_state_with_previous(self):
            doc = DocumentWithTurnedOnSavePrevious(
                num_1=1, num_2=2, internal=InternalDoc(num=1, string="s")
            )
            assert doc._state.saved is None
            assert doc._state.previous_saved is None

            doc.id = PydanticObjectId()
            doc._save_state()
            assert doc._state.saved == {
                "num_1": 1,
                "num_2": 2,
                "internal": {"num": 1, "string": "s", "lst": [1, 2, 3, 4, 5]},
                "_id": doc.id,
            }
            assert doc._state.previous_saved is None

            doc.num_1 = 2
            doc.num_2 = 3
            doc._save_state()
            assert doc._state.saved == {
                "num_1": 2,
                "num_2": 3,
                "internal": {"num": 1, "string": "s", "lst": [1, 2, 3, 4, 5]},
                "_id": doc.id,
            }
            assert doc._state.previous_saved == {
                "num_1": 1,
                "num_2": 2,
                "internal": {"num": 1, "string": "s", "lst": [1, 2, 3, 4, 5]},
                "_id": doc.id,
            }

    class TestIsChanged:
        async def test_state_management_off(self):
            doc = DocumentWithTurnedOffStateManagement(num_1=1, num_2=2)

            with pytest.raises(StateManagementIsTurnedOff):
                doc.is_changed

        async def test_state_management_on_not_changed(self):
            doc = DocumentWithTurnedOnStateManagement(
                num_1=1, num_2=2, internal=InternalDoc()
            )

            with pytest.raises(StateNotSaved):
                doc.is_changed

        async def test_state_management_on_changed(self, doc_default):
            assert doc_default.is_changed is False

            doc_default.num_1 = 10

            assert doc_default.is_changed is True

    class TestHasChanged:
        async def test_state_management_off(self):
            doc = DocumentWithTurnedOffStateManagement(num_1=1, num_2=2)

            with pytest.raises(StateManagementIsTurnedOff):
                doc.has_changed

        async def test_state_management_on_not_changed(self):
            doc = DocumentWithTurnedOnStateManagement(
                num_1=1, num_2=2, internal=InternalDoc()
            )

            with pytest.raises(StateNotSaved):
                doc.has_changed

        async def test_save_previous_on_not_changed(self):
            doc = DocumentWithTurnedOnSavePrevious(
                num_1=1, num_2=2, internal=InternalDoc()
            )

            with pytest.raises(StateNotSaved):
                doc.has_changed

        async def test_save_previous_on_changed(self, doc_previous):
            assert doc_previous.has_changed is False

            doc_previous.num_1 = 10
            doc_previous._save_state()

            assert doc_previous.has_changed is True

    class TestGetChanges:
        async def test_valid(self, doc_default):
            doc_default.internal.num = 1000
            doc_default.internal.string = "new_value"
            doc_default.internal.lst.append(100)

            assert doc_default.get_changes() == {
                "internal.num": 1000,
                "internal.string": "new_value",
                "internal.lst": [1, 2, 3, 4, 5, 100],
            }

            doc_default._save_state()

            assert doc_default.get_changes() == {}

        async def test_whole(self, doc_default):
            doc_default.internal = {"num": 1000, "string": "new_value"}

            assert doc_default.get_changes() == {
                "internal.num": 1000,
                "internal.string": "new_value",
            }

        async def test_replace(self, doc_replace):
            doc_replace.internal.num = 1000
            doc_replace.internal.string = "new_value"

            assert doc_replace.get_changes() == {
                "internal": {
                    "num": 1000,
                    "string": "new_value",
                    "lst": [1, 2, 3, 4, 5],
                }
            }

        async def test_replace_whole(self, doc_replace):
            doc_replace.internal = {"num": 1000, "string": "new_value"}

            assert doc_replace.get_changes() == {
                "internal": {
                    "num": 1000,
                    "string": "new_value",
                }
            }

    class TestGetPreviousChanges:
        async def test_get_previous_changes(self, doc_previous):
            doc_previous.internal.num = 1000
            doc_previous.internal.string = "new_value"
            doc_previous.internal.lst.append(100)

            assert doc_previous.get_previous_changes() == {}

            doc_previous._save_state()

            assert doc_previous.get_previous_changes() == {
                "internal.num": 1000,
                "internal.string": "new_value",
                "internal.lst": [1, 2, 3, 4, 5, 100],
            }

    class TestRollback:
        async def test_rollback(self, doc_default, state):
            doc_default.num_1 = 100
            doc_default.rollback()

            assert doc_default.num_1 == state["num_1"]

    class TestQueries:
        async def test_save_changes(self, saved_doc_default):
            assert saved_doc_default._state.saved["num_1"] == 1
            assert saved_doc_default._state.previous_saved is None

            saved_doc_default.num_1 = 10000

            saved_doc_default.internal.change_private()
            assert (
                saved_doc_default.internal.get_private() == "PRIVATE_CHANGED"
            )

            await saved_doc_default.save_changes()

            assert saved_doc_default._state.saved["num_1"] == 10000
            assert saved_doc_default._state.previous_saved is None
            assert (
                saved_doc_default.internal.get_private() == "PRIVATE_CHANGED"
            )

            new_doc = await DocumentWithTurnedOnStateManagement.get(
                saved_doc_default.id
            )
            assert new_doc.num_1 == 10000

        async def test_save_changes_previous(self, saved_doc_previous):
            assert saved_doc_previous._state.saved["num_1"] == 1
            assert saved_doc_previous._state.previous_saved["num_1"] == 1

            saved_doc_previous.num_1 = 10000

            saved_doc_previous.internal.change_private()
            assert (
                saved_doc_previous.internal.get_private() == "PRIVATE_CHANGED"
            )

            await saved_doc_previous.save_changes()
            assert saved_doc_previous._state.saved["num_1"] == 10000
            assert saved_doc_previous._state.previous_saved["num_1"] == 1
            assert (
                saved_doc_previous.internal.get_private() == "PRIVATE_CHANGED"
            )

            new_doc = await DocumentWithTurnedOnSavePrevious.get(
                saved_doc_previous.id
            )
            assert new_doc.num_1 == 10000

        async def test_fetch_save_changes(self, house):
            data = await HouseWithRevision.all(fetch_links=True).to_list()
            house = data[0]
            window_0 = house.windows[0]
            window_0.x = 10000
            window_0.lock.k = 10000
            await window_0.save_changes()

        async def test_find_one(self, saved_doc_default, state):
            new_doc = await DocumentWithTurnedOnStateManagement.get(
                saved_doc_default.id
            )
            assert new_doc._state.saved == state
            assert new_doc._state.previous_saved is None

            new_doc = await DocumentWithTurnedOnStateManagement.find_one(
                DocumentWithTurnedOnStateManagement.id == saved_doc_default.id
            )
            assert new_doc._state.saved == state
            assert new_doc._state.previous_saved is None

        async def test_find_many(self):
            docs = []
            for i in range(10):
                docs.append(
                    DocumentWithTurnedOnStateManagement(
                        num_1=i, num_2=i + 1, internal=InternalDoc()
                    )
                )
            await DocumentWithTurnedOnStateManagement.insert_many(docs)

            found_docs = await DocumentWithTurnedOnStateManagement.find(
                DocumentWithTurnedOnStateManagement.num_1 > 4
            ).to_list()

            for doc in found_docs:
                assert doc._state.saved is not None
                assert doc._state.previous_saved is None

        async def test_insert(self, state_without_id):
            model_validate = DocumentWithTurnedOnStateManagement.model_validate
            doc = model_validate(state_without_id)
            assert doc._state.saved is None
            await doc.insert()
            new_state = doc._state.saved
            assert new_state["_id"] is not None
            del new_state["_id"]
            assert new_state == state_without_id

        async def test_replace(self, saved_doc_default):
            saved_doc_default.num_1 = 100
            await saved_doc_default.replace()

            assert saved_doc_default._state.saved["num_1"] == 100
            assert saved_doc_default._state.previous_saved is None

        async def test_replace_save_previous(self, saved_doc_previous):
            saved_doc_previous.num_1 = 100
            await saved_doc_previous.replace()

<<<<<<< HEAD
            assert saved_doc_previous._state.saved["num_1"] == 100
            assert saved_doc_previous._state.previous_saved["num_1"] == 1
=======
            assert saved_doc_previous.get_saved_state()["num_1"] == 100
            assert saved_doc_previous.get_previous_saved_state()["num_1"] == 1

        async def test_exclude_revision_id(self, saved_doc_previous):
            saved_doc_previous.num_1 = 100
            await saved_doc_previous.replace()

            assert saved_doc_previous.get_saved_state()["num_1"] == 100
            assert saved_doc_previous.get_previous_saved_state()["num_1"] == 1

            assert (
                saved_doc_previous.get_saved_state().get("revision_id") is None
            )
            assert (
                saved_doc_previous.get_saved_state().get(
                    "previous_revision_id"
                )
                is None
            )

            assert (
                saved_doc_previous.get_previous_saved_state().get(
                    "revision_id"
                )
                is None
            )
            assert (
                saved_doc_previous.get_previous_saved_state().get(
                    "previous_revision_id"
                )
                is None
            )
>>>>>>> f2e14392
<|MERGE_RESOLUTION|>--- conflicted
+++ resolved
@@ -411,40 +411,29 @@
             saved_doc_previous.num_1 = 100
             await saved_doc_previous.replace()
 
-<<<<<<< HEAD
             assert saved_doc_previous._state.saved["num_1"] == 100
             assert saved_doc_previous._state.previous_saved["num_1"] == 1
-=======
-            assert saved_doc_previous.get_saved_state()["num_1"] == 100
-            assert saved_doc_previous.get_previous_saved_state()["num_1"] == 1
 
         async def test_exclude_revision_id(self, saved_doc_previous):
             saved_doc_previous.num_1 = 100
             await saved_doc_previous.replace()
 
-            assert saved_doc_previous.get_saved_state()["num_1"] == 100
-            assert saved_doc_previous.get_previous_saved_state()["num_1"] == 1
-
-            assert (
-                saved_doc_previous.get_saved_state().get("revision_id") is None
-            )
-            assert (
-                saved_doc_previous.get_saved_state().get(
+            assert saved_doc_previous._state.saved["num_1"] == 100
+            assert saved_doc_previous._state.previous_saved["num_1"] == 1
+
+            assert saved_doc_previous._state.saved.get("revision_id") is None
+            assert (
+                saved_doc_previous._state.saved.get("previous_revision_id")
+                is None
+            )
+
+            assert (
+                saved_doc_previous._state.previous_saved.get("revision_id")
+                is None
+            )
+            assert (
+                saved_doc_previous._state.previous_saved.get(
                     "previous_revision_id"
                 )
                 is None
-            )
-
-            assert (
-                saved_doc_previous.get_previous_saved_state().get(
-                    "revision_id"
-                )
-                is None
-            )
-            assert (
-                saved_doc_previous.get_previous_saved_state().get(
-                    "previous_revision_id"
-                )
-                is None
-            )
->>>>>>> f2e14392
+            )