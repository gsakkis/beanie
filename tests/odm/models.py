--- conflicted
+++ resolved
@@ -48,7 +48,7 @@
     ValidateOnSave,
 )
 from beanie.odm.actions import after_event, before_event
-from beanie.odm.custom_types.bson.binary import BsonBinary
+from beanie.odm.custom_types import BsonBinary
 from beanie.odm.fields import PydanticObjectId
 from beanie.odm.links import BackLink, Link
 from beanie.odm.timeseries import TimeSeriesConfig
@@ -929,18 +929,10 @@
 class DocWithCallWrapper(Document):
     name: str
 
-<<<<<<< HEAD
     @validate_call
     def foo(self, bar: str) -> None:
         print(f"foo {bar}")
-=======
-    if IS_PYDANTIC_V2:
-
-        @validate_call
-        def foo(self, bar: str) -> None:
-            print(f"foo {bar}")
 
 
 class DocumentWithHttpUrlField(Document):
-    url_field: HttpUrl
->>>>>>> 0718894e
+    url_field: HttpUrl