import datetime
<<<<<<< HEAD
=======
from enum import Enum
>>>>>>> 60dc39c4
from ipaddress import (
    IPv4Address,
    IPv4Interface,
    IPv4Network,
    IPv6Address,
    IPv6Interface,
    IPv6Network,
)
from pathlib import Path
<<<<<<< HEAD
from typing import ClassVar, Dict, List, Optional, Set, Tuple, Union
=======
from typing import (
    Any,
    Callable,
    ClassVar,
    Dict,
    List,
    Optional,
    Set,
    Tuple,
    Union,
)
>>>>>>> 60dc39c4
from uuid import UUID, uuid4

import pymongo
from pydantic import (
    BaseModel,
    ConfigDict,
<<<<<<< HEAD
    Extra,
=======
>>>>>>> 60dc39c4
    Field,
    PrivateAttr,
    SecretBytes,
    SecretStr,
)
<<<<<<< HEAD
from pydantic_extra_types.color import Color

from beanie import (
    DecimalAnnotation,
    Delete,
=======
from pydantic.fields import FieldInfo
from pydantic_core import core_schema
from pymongo import IndexModel

from beanie import (
    DecimalAnnotation,
>>>>>>> 60dc39c4
    Document,
    Indexed,
    Insert,
    Replace,
    Save,
    Update,
    ValidateOnSave,
)
<<<<<<< HEAD
from beanie.odm.actions import after_event, before_event
from beanie.odm.fields import PydanticObjectId
from beanie.odm.links import BackLink, Link
from beanie.odm.timeseries import TimeSeriesConfig
=======
from beanie.odm.actions import Delete, after_event, before_event
from beanie.odm.custom_types.bson.binary import BsonBinary
from beanie.odm.fields import BackLink, Link, PydanticObjectId
from beanie.odm.settings.timeseries import TimeSeriesConfig
>>>>>>> 60dc39c4
from beanie.odm.union_doc import UnionDoc

if IS_PYDANTIC_V2:
    from pydantic import RootModel, validate_call


class Color:
    def __init__(self, value):
        self.value = value

    def as_rgb(self):
        return self.value

    def as_hex(self):
        return self.value

    @classmethod
    def __get_validators__(cls):
        yield cls.validate

    @classmethod
    def validate(cls, value):
        if isinstance(value, Color):
            return value
        if isinstance(value, dict):
            return Color(value["value"])
        return Color(value)

    @classmethod
    def __get_pydantic_core_schema__(
        cls,
        _source_type: Any,
        _handler: Callable[[Any], core_schema.CoreSchema],  # type: ignore
    ) -> core_schema.CoreSchema:  # type: ignore
        def validate(value, _: FieldInfo) -> Color:
            if isinstance(value, Color):
                return value
            if isinstance(value, dict):
                return Color(value["value"])
            return Color(value)

        python_schema = core_schema.general_plain_validator_function(validate)

        return core_schema.json_or_python_schema(
            json_schema=core_schema.str_schema(),
            python_schema=python_schema,
        )


class Extra(str, Enum):
    allow = "allow"


class Option2(BaseModel):
    f: float


class Option1(BaseModel):
    s: str


class Nested(BaseModel):
    integer: int
    option_1: Option1
    union: Union[Option1, Option2]
    optional: Optional[Option2] = None


class GeoObject(BaseModel):
    type: str = "Point"
    coordinates: Tuple[float, float]


class Sample(Document):
    timestamp: datetime.datetime
    increment: Indexed(int)
    integer: Indexed(int)
    float_num: float
    string: str
    nested: Nested
    optional: Optional[Option2] = None
    union: Union[Option1, Option2]
    geo: GeoObject
    const: str = "TEST"


class SubDocument(BaseModel):
    test_str: str
    test_int: int = 42


class DocumentTestModel(Document):
    test_int: int
    test_doc: SubDocument
    test_str: str

    if IS_PYDANTIC_V2:
        test_list: List[SubDocument] = Field(
            json_schema_extra={"hidden": True}
        )
    else:
        test_list: List[SubDocument] = Field(hidden=True)

    class Settings:
        use_cache = True
        cache_expiration_time = datetime.timedelta(seconds=10)
        cache_capacity = 5
        use_state_management = True


class DocumentTestModelWithLink(Document):
    test_link: Link[DocumentTestModel]

    class Settings:
        use_cache = True
        cache_expiration_time = datetime.timedelta(seconds=10)
        cache_capacity = 5
        use_state_management = True


class DocumentTestModelWithCustomCollectionName(Document):
    test_int: int
    test_list: List[SubDocument]
    test_str: str

    class Settings:
        name = "custom"
        class_id = "different_class_id"


class DocumentTestModelWithSimpleIndex(Document):
    test_int: Indexed(int)
    test_list: List[SubDocument]
    test_str: Indexed(str, index_type=pymongo.TEXT)


class DocumentTestModelWithIndexFlags(Document):
    test_int: Indexed(int, sparse=True)
    test_str: Indexed(str, index_type=pymongo.DESCENDING, unique=True)


class DocumentTestModelWithIndexFlagsAliases(Document):
    test_int: Indexed(int, sparse=True) = Field(alias="testInt")
    test_str: Indexed(str, index_type=pymongo.DESCENDING, unique=True) = Field(
        alias="testStr"
    )


class DocumentTestModelWithComplexIndex(Document):
    test_int: int
    test_list: List[SubDocument]
    test_str: str

    class Settings:
        name = "docs_with_index"
        indexes = [
            "test_int",
            [
                ("test_int", pymongo.ASCENDING),
                ("test_str", pymongo.DESCENDING),
            ],
            pymongo.IndexModel(
                [("test_str", pymongo.DESCENDING)],
                name="test_string_index_DESCENDING",
            ),
        ]


class DocumentTestModelWithDroppedIndex(Document):
    test_int: int
    test_list: List[SubDocument]
    test_str: str

    class Settings:
        name = "docs_with_index"
        indexes = [
            "test_int",
        ]


class DocumentTestModelStringImport(Document):
    test_int: int


class DocumentTestModelFailInspection(Document):
    test_int_2: int

    class Settings:
        name = "DocumentTestModel"


class DocumentWithCustomIdUUID(Document):
    id: UUID = Field(default_factory=uuid4)
    name: str


class DocumentWithCustomIdInt(Document):
    id: int
    name: str


class DocumentWithCustomFiledsTypes(Document):
    color: Color
    decimal: DecimalAnnotation
    secret_bytes: SecretBytes
    secret_string: SecretStr
    ipv4address: IPv4Address
    ipv4interface: IPv4Interface
    ipv4network: IPv4Network
    ipv6address: IPv6Address
    ipv6interface: IPv6Interface
    ipv6network: IPv6Network
    timedelta: datetime.timedelta
    set_type: Set[str]
    tuple_type: Tuple[int, str]
    path: Path

    if IS_PYDANTIC_V2:
        model_config = ConfigDict(
            arbitrary_types_allowed=True,
        )
    else:

        class Config:
            arbitrary_types_allowed = True


class DocumentWithBsonEncodersFiledsTypes(Document):
    color: Color
    timestamp: datetime.datetime

    class Settings:
        bson_encoders = {
            Color: lambda c: c.as_rgb(),
            datetime.datetime: lambda o: o.isoformat(timespec="microseconds"),
        }

    if IS_PYDANTIC_V2:
        model_config = ConfigDict(
            arbitrary_types_allowed=True,
        )
    else:

        class Config:
            arbitrary_types_allowed = True


class DocumentWithActions(Document):
    name: str
    num_1: int = 0
    num_2: int = 10
    num_3: int = 100
    _private_num: int = PrivateAttr(default=100)

    class Inner:
        inner_num_1 = 0
        inner_num_2 = 0

    @before_event(Insert)
    def capitalize_name(self):
        self.name = self.name.capitalize()

    @before_event([Insert, Replace, Save])
    async def add_one(self):
        self.num_1 += 1

    @after_event(Insert)
    def num_2_change(self):
        self.num_2 -= 1

    @after_event(Replace)
    def num_3_change(self):
        self.num_3 -= 1

    @before_event(Delete)
    def inner_num_to_one(self):
        self.Inner.inner_num_1 = 1

    @after_event(Delete)
    def inner_num_to_two(self):
        self.Inner.inner_num_2 = 2

    @before_event(Update)
    def inner_num_to_one_2(self):
        self._private_num += 1

    @after_event(Update)
    def inner_num_to_two_2(self):
        self.num_2 -= 1


class DocumentWithActions2(Document):
    name: str
    num_1: int = 0
    num_2: int = 10
    num_3: int = 100
    _private_num: int = PrivateAttr(default=100)

    class Inner:
        inner_num_1 = 0
        inner_num_2 = 0

    @before_event(Insert)
    def capitalize_name(self):
        self.name = self.name.capitalize()

    @before_event(Insert, Replace, Save)
    async def add_one(self):
        self.num_1 += 1

    @after_event(Insert)
    def num_2_change(self):
        self.num_2 -= 1

    @after_event(Replace)
    def num_3_change(self):
        self.num_3 -= 1

    @before_event(Delete)
    def inner_num_to_one(self):
        self.Inner.inner_num_1 = 1

    @after_event(Delete)
    def inner_num_to_two(self):
        self.Inner.inner_num_2 = 2

    @before_event(Update)
    def inner_num_to_one_2(self):
        self._private_num += 1

    @after_event(Update)
    def inner_num_to_two_2(self):
        self.num_2 -= 1


class InheritedDocumentWithActions(DocumentWithActions):
    ...


class InternalDoc(BaseModel):
    _private_field: str = PrivateAttr(default="TEST_PRIVATE")
    num: int = 100
    string: str = "test"
    lst: List[int] = [1, 2, 3, 4, 5]

    def change_private(self):
        self._private_field = "PRIVATE_CHANGED"

    def get_private(self):
        return self._private_field


class DocumentWithTurnedOnStateManagement(Document):
    num_1: int
    num_2: int
    internal: InternalDoc

    class Settings:
        use_state_management = True


class DocumentWithTurnedOnStateManagementWithCustomId(Document):
    id: int
    num_1: int
    num_2: int

    class Settings:
        use_state_management = True


class DocumentWithTurnedOnReplaceObjects(Document):
    num_1: int
    num_2: int
    internal: InternalDoc

    class Settings:
        use_state_management = True
        state_management_replace_objects = True


class DocumentWithTurnedOnSavePrevious(Document):
    num_1: int
    num_2: int
    internal: InternalDoc

    class Settings:
        use_state_management = True
        state_management_save_previous = True


class DocumentWithTurnedOffStateManagement(Document):
    num_1: int
    num_2: int


class DocumentWithValidationOnSave(Document):
    num_1: int
    num_2: int

    @after_event(ValidateOnSave)
    def num_2_plus_1(self):
        self.num_2 += 1

    class Settings:
        validate_on_save = True
        use_state_management = True


class DocumentWithRevisionTurnedOn(Document):
    num_1: int
    num_2: int

    class Settings:
        use_revision = True
        use_state_management = True


class DocumentWithPydanticConfig(Document):
    model_config = ConfigDict(validate_assignment=True)

    num_1: int


class DocumentWithExtras(Document):
    model_config = ConfigDict(extra="allow")

    num_1: int


class DocumentWithExtrasKw(Document, extra="allow"):
    num_1: int


class Yard(Document):
    v: int
    w: int


class Lock(Document):
    k: int


class Window(Document):
    x: int
    y: int
    lock: Optional[Link[Lock]] = None


class Door(Document):
    t: int = 10
    window: Optional[Link[Window]] = None
    locks: Optional[List[Link[Lock]]] = None


class Roof(Document):
    r: int = 100


class House(Document):
    model_config = ConfigDict(extra="allow")

    windows: List[Link[Window]]
    door: Link[Door]
    roof: Optional[Link[Roof]] = None
    yards: Optional[List[Link[Yard]]] = None
    height: Indexed(int) = 2
    if IS_PYDANTIC_V2:
        name: Indexed(str) = Field(json_schema_extra={"hidden": True})
    else:
        name: Indexed(str) = Field(hidden=True)

<<<<<<< HEAD
=======
    if IS_PYDANTIC_V2:
        model_config = ConfigDict(
            extra="allow",
        )
    else:

        class Config:
            extra = Extra.allow

>>>>>>> 60dc39c4

class DocumentForEncodingTest(Document):
    bytes_field: Optional[bytes] = None
    datetime_field: Optional[datetime.datetime] = None


class DocumentWithTimeseries(Document):
    ts: datetime.datetime = Field(default_factory=datetime.datetime.now)

    class Settings:
        timeseries = TimeSeriesConfig(time_field="ts", expire_after_seconds=2)


class DocumentWithStringField(Document):
    string_field: str


class DocumentForEncodingTestDate(Document):
    date_field: datetime.date = Field(default_factory=datetime.date.today)

    class Settings:
        name = "test_date"
        bson_encoders = {
            datetime.date: lambda dt: datetime.datetime(
                year=dt.year,
                month=dt.month,
                day=dt.day,
                hour=0,
                minute=0,
                second=0,
            )
        }


class DocumentUnion(UnionDoc):
    class Settings:
        name = "multi_model"
        class_id = "123"


class DocumentMultiModelOne(Document):
    int_filed: int = 0
    shared: int = 0

    class Settings:
        union_doc = DocumentUnion
        name = "multi_one"
        class_id = "123"


class DocumentMultiModelTwo(Document):
    str_filed: str = "test"
    shared: int = 0
    linked_doc: Optional[Link[DocumentMultiModelOne]] = None

    class Settings:
        union_doc = DocumentUnion
        name = "multi_two"
        class_id = "123"


class YardWithRevision(Document):
    v: int
    w: int

    class Settings:
        use_revision = True
        use_state_management = True


class LockWithRevision(Document):
    k: int

    class Settings:
        use_revision = True
        use_state_management = True


class WindowWithRevision(Document):
    x: int
    y: int
    lock: Link[LockWithRevision]

    class Settings:
        use_revision = True
        use_state_management = True


class HouseWithRevision(Document):
    windows: List[Link[WindowWithRevision]]

    class Settings:
        use_revision = True
        use_state_management = True


# classes for inheritance test
class Vehicle(Document):
    """Root parent for testing flat inheritance"""

    #               Vehicle
    #              /   |   \
    #             /    |    \
    #        Bicycle  Bike  Car
    #                         \
    #                          \
    #                          Bus
    color: str

    @after_event(Insert)
    def on_object_create(self):
        # this event will be triggered for all children too (self will have corresponding type)
        ...

    class Settings:
        is_root = True


class Bicycle(Vehicle):
    frame: int
    wheels: int


class Fuelled(BaseModel):
    """Just a mixin"""

    fuel: Optional[str] = None


class Car(Vehicle, Fuelled):
    body: str


class Bike(Vehicle, Fuelled):
    ...


class Bus(Car, Fuelled):
    seats: int


class Owner(Document):
    name: str
    vehicles: List[Link[Vehicle]] = []


class MixinNonRoot(BaseModel):
    id: int = Field(..., ge=1, le=254)


class MyDocNonRoot(Document):
    class Settings:
        use_state_management = True


class DocNonRoot(MixinNonRoot, MyDocNonRoot):
    name: str


class Doc2NonRoot(MyDocNonRoot):
    name: str


class Child(BaseModel):
    child_field: str


class SampleWithMutableObjects(Document):
    d: Dict[str, Child]
    lst: List[Child]


class SampleLazyParsing(Document):
    model_config = ConfigDict(validate_assignment=True)

    i: int
    s: str
    lst: List[int] = Field(
        [],
    )

    if IS_PYDANTIC_V2:
        model_config = ConfigDict(
            validate_assignment=True,
        )
    else:

        class Config:
            validate_assignment = True

    class Settings:
        use_state_management = True


class RootDocument(Document):
    name: str
    link_root: Link[Document]


class ADocument(RootDocument):
    surname: str
    link_a: Link[Document]

    class Settings:
        name = "B"


class BDocument(RootDocument):
    email: str
    link_b: Link[Document]

    class Settings:
        name = "B"


class StateAndDecimalFieldModel(Document):
    amt: DecimalAnnotation
    other_amt: DecimalAnnotation = Field(
        decimal_places=1, multiple_of=0.5, default=0
    )

    class Settings:
        name = "amounts"
        use_revision = True
        use_state_management = True


class Region(Document):
    state: Optional[str] = "TEST"
    city: Optional[str] = "TEST"
    district: Optional[str] = "TEST"


class UsersAddresses(Document):
    region_id: Optional[Link[Region]] = None
    phone_number: Optional[str] = None
    street: Optional[str] = None


class AddressView(BaseModel):
    id: Optional[PydanticObjectId] = Field(alias="_id", default=None)
    phone_number: Optional[str] = None
    street: Optional[str] = None
    state: Optional[str] = None
    city: Optional[str] = None
    district: Optional[str] = None

    class Settings:
        projection = {
            "id": "$_id",
            "phone_number": 1,
            "street": 1,
            "sub_district": "$region_id.sub_district",
            "city": "$region_id.city",
            "state": "$region_id.state",
        }


class SelfLinked(Document):
    item: Optional[Link["SelfLinked"]] = None
    s: str


class LoopedLinksA(Document):
    b: "LoopedLinksB"


class LoopedLinksB(Document):
    a: Optional[LoopedLinksA] = None


class DocumentWithDecimalField(Document):
    model_config = ConfigDict(validate_assignment=True)

    amt: DecimalAnnotation
    other_amt: DecimalAnnotation = Field(
        decimal_places=1, multiple_of=0.5, default=0
    )

<<<<<<< HEAD
=======
    if IS_PYDANTIC_V2:
        model_config = ConfigDict(
            validate_assignment=True,
        )
    else:

        class Config:
            validate_assignment = True

>>>>>>> 60dc39c4
    class Settings:
        name = "amounts"
        use_revision = True
        use_state_management = True
        indexes = [
            pymongo.IndexModel(
                keys=[("amt", pymongo.ASCENDING)], name="amt_ascending"
            ),
            pymongo.IndexModel(
                keys=[("other_amt", pymongo.DESCENDING)],
                name="other_amt_descending",
            ),
        ]


class ModelWithOptionalField(BaseModel):
    s: Optional[str] = None
    i: int


class DocumentWithKeepNullsFalse(Document):
    o: Optional[str] = None
    m: ModelWithOptionalField

    class Settings:
        keep_nulls = False
        use_state_management = True


class ReleaseElemMatch(BaseModel):
    major_ver: int
    minor_ver: int
    build_ver: int


class PackageElemMatch(Document):
    releases: List[ReleaseElemMatch] = []


class DocumentWithLink(Document):
    link: Link["DocumentWithBackLink"]
    s: str = "TEST"


class DocumentWithBackLink(Document):
    if IS_PYDANTIC_V2:
        back_link: BackLink[DocumentWithLink] = Field(
            json_schema_extra={"original_field": "link"},
        )
    else:
        back_link: BackLink[DocumentWithLink] = Field(original_field="link")
    i: int = 1


class DocumentWithOptionalBackLink(Document):
    if IS_PYDANTIC_V2:
        back_link: Optional[BackLink[DocumentWithLink]] = Field(
            json_schema_extra={"original_field": "link"},
        )
    else:
        back_link: Optional[BackLink[DocumentWithLink]] = Field(
            original_field="link"
        )
    i: int = 1


class DocumentWithListLink(Document):
    link: List[Link["DocumentWithListBackLink"]]
    s: str = "TEST"


class DocumentWithListBackLink(Document):
    if IS_PYDANTIC_V2:
        back_link: List[BackLink[DocumentWithListLink]] = Field(
            json_schema_extra={"original_field": "link"},
        )
    else:
        back_link: List[BackLink[DocumentWithListLink]] = Field(
            original_field="link"
        )
    i: int = 1


class DocumentWithOptionalListBackLink(Document):
    if IS_PYDANTIC_V2:
        back_link: Optional[List[BackLink[DocumentWithListLink]]] = Field(
            json_schema_extra={"original_field": "link"},
        )
    else:
        back_link: Optional[List[BackLink[DocumentWithListLink]]] = Field(
            original_field="link"
        )
    i: int = 1


class DocumentToBeLinked(Document):
    s: str = "TEST"


class DocumentWithListOfLinks(Document):
    links: List[Link[DocumentToBeLinked]]
    s: str = "TEST"


class DocumentWithTimeStampToTestConsistency(Document):
    ts: datetime.datetime = Field(default_factory=datetime.datetime.utcnow)


class DocumentWithIndexMerging1(Document):
    class Settings:
        indexes = [
            "s1",
            [
                ("s2", pymongo.ASCENDING),
            ],
            pymongo.IndexModel(
                [("s3", pymongo.ASCENDING)],
                name="s3_index",
            ),
            pymongo.IndexModel(
                [("s4", pymongo.ASCENDING)],
                name="s4_index",
            ),
        ]


class DocumentWithIndexMerging2(DocumentWithIndexMerging1):
    class Settings:
        merge_indexes = True
        indexes = [
            "s0",
            "s1",
            [
                ("s2", pymongo.DESCENDING),
            ],
            pymongo.IndexModel(
                [("s3", pymongo.DESCENDING)],
                name="s3_index",
            ),
        ]


class DocumentWithCustomInit(Document):
    s: ClassVar[str] = "TEST"

    @classmethod
    async def custom_init(cls):
        cls.s = "TEST2"


class LinkDocumentForTextSeacrh(Document):
    i: int


class DocumentWithTextIndexAndLink(Document):
    s: str
    link: Link[LinkDocumentForTextSeacrh]

    class Settings:
        indexes = [
            pymongo.IndexModel(
                [("s", pymongo.TEXT)],
                name="text_index",
            )
        ]


class DocumentWithList(Document):
    list_values: List[str]


class DocumentWithBsonBinaryField(Document):
    binary_field: BsonBinary


if IS_PYDANTIC_V2:
    Pets = RootModel[List[str]]
else:
    Pets = List[str]


class DocumentWithRootModelAsAField(Document):
    pets: Pets


class DocWithCallWrapper(Document):
    name: str

    if IS_PYDANTIC_V2:

        @validate_call
        def foo(self, bar: str) -> None:
            print(f"foo {bar}")<|MERGE_RESOLUTION|>--- conflicted
+++ resolved
@@ -1,8 +1,4 @@
 import datetime
-<<<<<<< HEAD
-=======
-from enum import Enum
->>>>>>> 60dc39c4
 from ipaddress import (
     IPv4Address,
     IPv4Interface,
@@ -12,9 +8,6 @@
     IPv6Network,
 )
 from pathlib import Path
-<<<<<<< HEAD
-from typing import ClassVar, Dict, List, Optional, Set, Tuple, Union
-=======
 from typing import (
     Any,
     Callable,
@@ -26,36 +19,25 @@
     Tuple,
     Union,
 )
->>>>>>> 60dc39c4
 from uuid import UUID, uuid4
 
 import pymongo
 from pydantic import (
     BaseModel,
     ConfigDict,
-<<<<<<< HEAD
-    Extra,
-=======
->>>>>>> 60dc39c4
     Field,
     PrivateAttr,
+    RootModel,
     SecretBytes,
     SecretStr,
+    validate_call,
 )
-<<<<<<< HEAD
-from pydantic_extra_types.color import Color
+from pydantic.fields import FieldInfo
+from pydantic_core import core_schema
 
 from beanie import (
     DecimalAnnotation,
     Delete,
-=======
-from pydantic.fields import FieldInfo
-from pydantic_core import core_schema
-from pymongo import IndexModel
-
-from beanie import (
-    DecimalAnnotation,
->>>>>>> 60dc39c4
     Document,
     Indexed,
     Insert,
@@ -64,21 +46,12 @@
     Update,
     ValidateOnSave,
 )
-<<<<<<< HEAD
 from beanie.odm.actions import after_event, before_event
+from beanie.odm.custom_types.bson.binary import BsonBinary
 from beanie.odm.fields import PydanticObjectId
 from beanie.odm.links import BackLink, Link
 from beanie.odm.timeseries import TimeSeriesConfig
-=======
-from beanie.odm.actions import Delete, after_event, before_event
-from beanie.odm.custom_types.bson.binary import BsonBinary
-from beanie.odm.fields import BackLink, Link, PydanticObjectId
-from beanie.odm.settings.timeseries import TimeSeriesConfig
->>>>>>> 60dc39c4
 from beanie.odm.union_doc import UnionDoc
-
-if IS_PYDANTIC_V2:
-    from pydantic import RootModel, validate_call
 
 
 class Color:
@@ -124,10 +97,6 @@
         )
 
 
-class Extra(str, Enum):
-    allow = "allow"
-
-
 class Option2(BaseModel):
     f: float
 
@@ -170,13 +139,7 @@
     test_int: int
     test_doc: SubDocument
     test_str: str
-
-    if IS_PYDANTIC_V2:
-        test_list: List[SubDocument] = Field(
-            json_schema_extra={"hidden": True}
-        )
-    else:
-        test_list: List[SubDocument] = Field(hidden=True)
+    test_list: List[SubDocument] = Field(json_schema_extra={"hidden": True})
 
     class Settings:
         use_cache = True
@@ -250,9 +213,7 @@
 
     class Settings:
         name = "docs_with_index"
-        indexes = [
-            "test_int",
-        ]
+        indexes = ["test_int"]
 
 
 class DocumentTestModelStringImport(Document):
@@ -277,6 +238,8 @@
 
 
 class DocumentWithCustomFiledsTypes(Document):
+    model_config = ConfigDict(arbitrary_types_allowed=True)
+
     color: Color
     decimal: DecimalAnnotation
     secret_bytes: SecretBytes
@@ -292,17 +255,10 @@
     tuple_type: Tuple[int, str]
     path: Path
 
-    if IS_PYDANTIC_V2:
-        model_config = ConfigDict(
-            arbitrary_types_allowed=True,
-        )
-    else:
-
-        class Config:
-            arbitrary_types_allowed = True
-
 
 class DocumentWithBsonEncodersFiledsTypes(Document):
+    model_config = ConfigDict(arbitrary_types_allowed=True)
+
     color: Color
     timestamp: datetime.datetime
 
@@ -311,15 +267,6 @@
             Color: lambda c: c.as_rgb(),
             datetime.datetime: lambda o: o.isoformat(timespec="microseconds"),
         }
-
-    if IS_PYDANTIC_V2:
-        model_config = ConfigDict(
-            arbitrary_types_allowed=True,
-        )
-    else:
-
-        class Config:
-            arbitrary_types_allowed = True
 
 
 class DocumentWithActions(Document):
@@ -541,23 +488,8 @@
     roof: Optional[Link[Roof]] = None
     yards: Optional[List[Link[Yard]]] = None
     height: Indexed(int) = 2
-    if IS_PYDANTIC_V2:
-        name: Indexed(str) = Field(json_schema_extra={"hidden": True})
-    else:
-        name: Indexed(str) = Field(hidden=True)
-
-<<<<<<< HEAD
-=======
-    if IS_PYDANTIC_V2:
-        model_config = ConfigDict(
-            extra="allow",
-        )
-    else:
-
-        class Config:
-            extra = Extra.allow
-
->>>>>>> 60dc39c4
+    name: Indexed(str) = Field(json_schema_extra={"hidden": True})
+
 
 class DocumentForEncodingTest(Document):
     bytes_field: Optional[bytes] = None
@@ -735,18 +667,7 @@
 
     i: int
     s: str
-    lst: List[int] = Field(
-        [],
-    )
-
-    if IS_PYDANTIC_V2:
-        model_config = ConfigDict(
-            validate_assignment=True,
-        )
-    else:
-
-        class Config:
-            validate_assignment = True
+    lst: List[int] = Field([])
 
     class Settings:
         use_state_management = True
@@ -837,18 +758,6 @@
         decimal_places=1, multiple_of=0.5, default=0
     )
 
-<<<<<<< HEAD
-=======
-    if IS_PYDANTIC_V2:
-        model_config = ConfigDict(
-            validate_assignment=True,
-        )
-    else:
-
-        class Config:
-            validate_assignment = True
-
->>>>>>> 60dc39c4
     class Settings:
         name = "amounts"
         use_revision = True
@@ -894,24 +803,16 @@
 
 
 class DocumentWithBackLink(Document):
-    if IS_PYDANTIC_V2:
-        back_link: BackLink[DocumentWithLink] = Field(
-            json_schema_extra={"original_field": "link"},
-        )
-    else:
-        back_link: BackLink[DocumentWithLink] = Field(original_field="link")
+    back_link: BackLink[DocumentWithLink] = Field(
+        json_schema_extra={"original_field": "link"},
+    )
     i: int = 1
 
 
 class DocumentWithOptionalBackLink(Document):
-    if IS_PYDANTIC_V2:
-        back_link: Optional[BackLink[DocumentWithLink]] = Field(
-            json_schema_extra={"original_field": "link"},
-        )
-    else:
-        back_link: Optional[BackLink[DocumentWithLink]] = Field(
-            original_field="link"
-        )
+    back_link: Optional[BackLink[DocumentWithLink]] = Field(
+        json_schema_extra={"original_field": "link"},
+    )
     i: int = 1
 
 
@@ -921,26 +822,16 @@
 
 
 class DocumentWithListBackLink(Document):
-    if IS_PYDANTIC_V2:
-        back_link: List[BackLink[DocumentWithListLink]] = Field(
-            json_schema_extra={"original_field": "link"},
-        )
-    else:
-        back_link: List[BackLink[DocumentWithListLink]] = Field(
-            original_field="link"
-        )
+    back_link: List[BackLink[DocumentWithListLink]] = Field(
+        json_schema_extra={"original_field": "link"},
+    )
     i: int = 1
 
 
 class DocumentWithOptionalListBackLink(Document):
-    if IS_PYDANTIC_V2:
-        back_link: Optional[List[BackLink[DocumentWithListLink]]] = Field(
-            json_schema_extra={"original_field": "link"},
-        )
-    else:
-        back_link: Optional[List[BackLink[DocumentWithListLink]]] = Field(
-            original_field="link"
-        )
+    back_link: Optional[List[BackLink[DocumentWithListLink]]] = Field(
+        json_schema_extra={"original_field": "link"},
+    )
     i: int = 1
 
 
@@ -1009,10 +900,7 @@
 
     class Settings:
         indexes = [
-            pymongo.IndexModel(
-                [("s", pymongo.TEXT)],
-                name="text_index",
-            )
+            pymongo.IndexModel([("s", pymongo.TEXT)], name="text_index")
         ]
 
 
@@ -1024,21 +912,13 @@
     binary_field: BsonBinary
 
 
-if IS_PYDANTIC_V2:
-    Pets = RootModel[List[str]]
-else:
-    Pets = List[str]
-
-
 class DocumentWithRootModelAsAField(Document):
-    pets: Pets
+    pets: RootModel[List[str]]
 
 
 class DocWithCallWrapper(Document):
     name: str
 
-    if IS_PYDANTIC_V2:
-
-        @validate_call
-        def foo(self, bar: str) -> None:
-            print(f"foo {bar}")+    @validate_call
+    def foo(self, bar: str) -> None:
+        print(f"foo {bar}")