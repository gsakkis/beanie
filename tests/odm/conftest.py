from datetime import datetime, timedelta
from random import randint
from typing import List

import pytest

from beanie.odm.queries.find.base import FindQuery
from beanie.odm.utils.init import init_beanie
from tests.odm.models import (
    ADocument,
    BDocument,
    Bicycle,
    Bike,
    Bus,
    Car,
    Doc2NonRoot,
    DocNonRoot,
    DocumentForEncodingTest,
    DocumentForEncodingTestDate,
    DocumentMultiModelOne,
    DocumentMultiModelTwo,
    DocumentTestModel,
    DocumentTestModelFailInspection,
    DocumentTestModelWithComplexIndex,
    DocumentTestModelWithCustomCollectionName,
    DocumentTestModelWithIndexFlags,
    DocumentTestModelWithIndexFlagsAliases,
    DocumentTestModelWithLink,
    DocumentTestModelWithSimpleIndex,
    DocumentToBeLinked,
    DocumentUnion,
    DocumentWithActions,
    DocumentWithActions2,
    DocumentWithBackLink,
<<<<<<< HEAD
=======
    DocumentWithBsonBinaryField,
>>>>>>> 60dc39c4
    DocumentWithBsonEncodersFiledsTypes,
    DocumentWithCustomFiledsTypes,
    DocumentWithCustomIdInt,
    DocumentWithCustomIdUUID,
    DocumentWithCustomInit,
    DocumentWithDecimalField,
    DocumentWithExtras,
    DocumentWithIndexMerging1,
    DocumentWithIndexMerging2,
    DocumentWithKeepNullsFalse,
    DocumentWithLink,
<<<<<<< HEAD
    DocumentWithListBackLink,
    DocumentWithListLink,
    DocumentWithListOfLinks,
    DocumentWithPydanticConfig,
    DocumentWithRevisionTurnedOn,
    DocumentWithStringField,
=======
    DocumentWithList,
    DocumentWithListBackLink,
    DocumentWithListLink,
    DocumentWithListOfLinks,
    DocumentWithOptionalBackLink,
    DocumentWithOptionalListBackLink,
    DocumentWithPydanticConfig,
    DocumentWithRevisionTurnedOn,
    DocumentWithRootModelAsAField,
    DocumentWithStringField,
    DocumentWithTextIndexAndLink,
>>>>>>> 60dc39c4
    DocumentWithTimeStampToTestConsistency,
    DocumentWithTurnedOffStateManagement,
    DocumentWithTurnedOnReplaceObjects,
    DocumentWithTurnedOnSavePrevious,
    DocumentWithTurnedOnStateManagement,
    DocumentWithTurnedOnStateManagementWithCustomId,
    DocumentWithValidationOnSave,
    DocWithCallWrapper,
    Door,
    GeoObject,
    House,
    HouseWithRevision,
    InheritedDocumentWithActions,
    LinkDocumentForTextSeacrh,
    Lock,
    LockWithRevision,
    LoopedLinksA,
    LoopedLinksB,
    Nested,
    Option1,
    Option2,
    Owner,
    PackageElemMatch,
    Region,
    Roof,
    RootDocument,
    Sample,
    SampleLazyParsing,
    SampleWithMutableObjects,
    SelfLinked,
    StateAndDecimalFieldModel,
    SubDocument,
<<<<<<< HEAD
    Test2NonRoot,
    TestNonRoot,
=======
>>>>>>> 60dc39c4
    UsersAddresses,
    Vehicle,
    Window,
    WindowWithRevision,
    Yard,
    YardWithRevision,
)
from tests.odm.views import ViewForTest, ViewForTestWithLink


@pytest.fixture
def point():
    return {
        "longitude": 13.404954,
        "latitude": 52.520008,
    }


@pytest.fixture
async def preset_documents(point):
    docs = []
    for i in range(10):
        timestamp = datetime.utcnow() - timedelta(days=i)
        integer_1: int = i // 3
        integer_2: int = i // 2
        float_num = integer_1 + 0.3
        string: str = f"test_{integer_1}"
        option_1 = Option1(s="TEST")
        option_2 = Option2(f=3.14)
        union = option_1 if i % 2 else option_2
        optional = option_2 if not i % 3 else None
        geo = GeoObject(
            coordinates=[
                point["longitude"] + i / 10,
                point["latitude"] + i / 10,
            ]
        )
        nested = Nested(
            integer=integer_2,
            option_1=option_1,
            union=union,
            optional=optional,
        )

        const = "TEST"

        sample = Sample(
            timestamp=timestamp,
            increment=i,
            integer=integer_1,
            float_num=float_num,
            string=string,
            nested=nested,
            optional=optional,
            union=union,
            geo=geo,
            const=const,
        )

        docs.append(sample)
    await Sample.insert_many(documents=docs)


@pytest.fixture()
def sample_doc_not_saved(point):
    nested = Nested(
        integer=0,
        option_1=Option1(s="TEST"),
        union=Option1(s="TEST"),
        optional=None,
    )
    geo = GeoObject(
        coordinates=[
            point["longitude"],
            point["latitude"],
        ]
    )
    return Sample(
        timestamp=datetime.utcnow(),
        increment=0,
        integer=0,
        float_num=0,
        string="TEST_NOT_SAVED",
        nested=nested,
        optional=None,
        union=Option1(s="TEST"),
        geo=geo,
    )


@pytest.fixture()
async def session(cli):
    s = await cli.start_session()
    yield s
    await s.end_session()


@pytest.fixture(autouse=True)
async def init(db):
    FindQuery._caches.clear()
    models = [
        DocumentWithExtras,
        DocumentWithPydanticConfig,
        DocumentTestModel,
        DocumentTestModelWithLink,
        DocumentTestModelWithCustomCollectionName,
        DocumentTestModelWithSimpleIndex,
        DocumentTestModelWithIndexFlags,
        DocumentTestModelWithIndexFlagsAliases,
        DocumentTestModelWithComplexIndex,
        DocumentTestModelFailInspection,
        DocumentWithBsonEncodersFiledsTypes,
        DocumentWithCustomFiledsTypes,
        DocumentWithCustomIdUUID,
        DocumentWithCustomIdInt,
        Sample,
        DocumentWithActions,
        DocumentWithTurnedOnStateManagement,
        DocumentWithTurnedOnReplaceObjects,
        DocumentWithTurnedOnSavePrevious,
        DocumentWithTurnedOffStateManagement,
        DocumentWithValidationOnSave,
        DocumentWithRevisionTurnedOn,
        House,
        Window,
        Door,
        Roof,
        Yard,
        Lock,
        InheritedDocumentWithActions,
        DocumentForEncodingTest,
        DocumentForEncodingTestDate,
        DocumentWithStringField,
        ViewForTest,
        ViewForTestWithLink,
        DocumentMultiModelOne,
        DocumentMultiModelTwo,
        DocumentUnion,
        HouseWithRevision,
        WindowWithRevision,
        LockWithRevision,
        YardWithRevision,
        DocumentWithActions2,
        Vehicle,
        Bicycle,
        Bike,
        Car,
        Bus,
        Owner,
        SampleWithMutableObjects,
        DocNonRoot,
        Doc2NonRoot,
        SampleLazyParsing,
        RootDocument,
        ADocument,
        BDocument,
        StateAndDecimalFieldModel,
        Region,
        UsersAddresses,
        SelfLinked,
        LoopedLinksA,
        LoopedLinksB,
        DocumentWithTurnedOnStateManagementWithCustomId,
        DocumentWithDecimalField,
        DocumentWithKeepNullsFalse,
        PackageElemMatch,
        DocumentWithLink,
        DocumentWithBackLink,
        DocumentWithListLink,
        DocumentWithListBackLink,
        DocumentWithListOfLinks,
        DocumentToBeLinked,
        DocumentWithTimeStampToTestConsistency,
        DocumentWithIndexMerging1,
        DocumentWithIndexMerging2,
        DocumentWithCustomInit,
        DocumentWithTextIndexAndLink,
        LinkDocumentForTextSeacrh,
        DocumentWithList,
        DocumentWithBsonBinaryField,
        DocumentWithRootModelAsAField,
        DocWithCallWrapper,
        DocumentWithOptionalBackLink,
        DocumentWithOptionalListBackLink,
    ]
    await init_beanie(
        database=db,
        document_models=models,
    )

    yield None

    for model in models:
        await model.get_motor_collection().drop()
        await model.get_motor_collection().drop_indexes()


@pytest.fixture
def document_not_inserted():
    return DocumentTestModel(
        test_int=42,
        test_list=[SubDocument(test_str="foo"), SubDocument(test_str="bar")],
        test_doc=SubDocument(test_str="foobar"),
        test_str="kipasa",
    )


@pytest.fixture
def documents_not_inserted():
    def generate_documents(
        number: int, test_str: str = None, random: bool = False
    ) -> List[DocumentTestModel]:
        return [
            DocumentTestModel(
                test_int=randint(0, 1000000) if random else i,
                test_list=[
                    SubDocument(test_str="foo"),
                    SubDocument(test_str="bar"),
                ],
                test_doc=SubDocument(test_str="foobar"),
                test_str="kipasa" if test_str is None else test_str,
            )
            for i in range(number)
        ]

    return generate_documents


@pytest.fixture
async def document(document_not_inserted) -> DocumentTestModel:
    return await document_not_inserted.insert()


@pytest.fixture
def documents(documents_not_inserted):
    async def generate_documents(
        number: int, test_str: str = None, random: bool = False
    ):
        result = await DocumentTestModel.insert_many(
            documents_not_inserted(number, test_str, random)
        )
        return result.inserted_ids

    return generate_documents


@pytest.fixture
def documents_with_links(documents):
    async def generate_documents():
        await documents(15)
        results = await DocumentTestModel.all().to_list()
        for document in results:
            await DocumentTestModelWithLink(test_link=document).insert()

    return generate_documents<|MERGE_RESOLUTION|>--- conflicted
+++ resolved
@@ -32,10 +32,7 @@
     DocumentWithActions,
     DocumentWithActions2,
     DocumentWithBackLink,
-<<<<<<< HEAD
-=======
     DocumentWithBsonBinaryField,
->>>>>>> 60dc39c4
     DocumentWithBsonEncodersFiledsTypes,
     DocumentWithCustomFiledsTypes,
     DocumentWithCustomIdInt,
@@ -47,14 +44,6 @@
     DocumentWithIndexMerging2,
     DocumentWithKeepNullsFalse,
     DocumentWithLink,
-<<<<<<< HEAD
-    DocumentWithListBackLink,
-    DocumentWithListLink,
-    DocumentWithListOfLinks,
-    DocumentWithPydanticConfig,
-    DocumentWithRevisionTurnedOn,
-    DocumentWithStringField,
-=======
     DocumentWithList,
     DocumentWithListBackLink,
     DocumentWithListLink,
@@ -66,7 +55,6 @@
     DocumentWithRootModelAsAField,
     DocumentWithStringField,
     DocumentWithTextIndexAndLink,
->>>>>>> 60dc39c4
     DocumentWithTimeStampToTestConsistency,
     DocumentWithTurnedOffStateManagement,
     DocumentWithTurnedOnReplaceObjects,
@@ -99,11 +87,6 @@
     SelfLinked,
     StateAndDecimalFieldModel,
     SubDocument,
-<<<<<<< HEAD
-    Test2NonRoot,
-    TestNonRoot,
-=======
->>>>>>> 60dc39c4
     UsersAddresses,
     Vehicle,
     Window,
