from beanie import Link
from tests.odm.models import (
    Bicycle,
    Bike,
    Bus,
    Car,
<<<<<<< HEAD
    Owner,
    Test2NonRoot,
    TestNonRoot,
=======
    Doc2NonRoot,
    DocNonRoot,
    Owner,
>>>>>>> 60dc39c4
    Vehicle,
)


class TestInheritance:
    async def test_inheritance(self, db):
        bicycle_1 = await Bicycle(color="white", frame=54, wheels=29).insert()
        bicycle_2 = await Bicycle(color="red", frame=52, wheels=28).insert()

        bike_1 = await Bike(color="black", fuel="gasoline").insert()

        car_1 = await Car(color="grey", body="sedan", fuel="gasoline").insert()
        car_2 = await Car(
            color="white", body="crossover", fuel="diesel"
        ).insert()

        bus_1 = await Bus(
            color="white", seats=80, body="bus", fuel="diesel"
        ).insert()
        bus_2 = await Bus(
            color="yellow", seats=26, body="minibus", fuel="diesel"
        ).insert()

        white_vehicles = await Vehicle.find(
            Vehicle.color == "white", with_children=True
        ).to_list()

        cars_only = await Car.find().to_list()
        cars_and_buses = await Car.find(
            Car.fuel == "diesel", with_children=True
        ).to_list()

        big_bicycles = await Bicycle.find(Bicycle.wheels > 28).to_list()

        await Bike.find().update({"$set": {Bike.color: "yellow"}})
        sedan = await Car.find_one(Car.body == "sedan")

        sedan.color = "yellow"
        await sedan.save()

        # get using Vehicle should return Bike instance
        updated_bike = await Vehicle.get(bike_1.id, with_children=True)

        assert isinstance(sedan, Car)

        assert isinstance(updated_bike, Bike)
        assert updated_bike.color == "yellow"

        assert len(big_bicycles) == 1
        assert big_bicycles[0].wheels > 28

        assert len(white_vehicles) == 3
        assert len(cars_only) == 2

        assert {Car, Bus} == set(i.__class__ for i in cars_and_buses)
        assert {Bicycle, Car, Bus} == set(i.__class__ for i in white_vehicles)

        white_vehicles_2 = await Car.find(Vehicle.color == "white").to_list()
        assert len(white_vehicles_2) == 1

        for i in cars_and_buses:
            assert i.fuel == "diesel"

        for e in (bicycle_1, bicycle_2, bike_1, car_1, car_2, bus_1, bus_2):
            assert isinstance(e, Vehicle)
            await e.delete()

    async def test_links(self, db):
        car_1 = await Car(color="grey", body="sedan", fuel="gasoline").insert()
        car_2 = await Car(
            color="white", body="crossover", fuel="diesel"
        ).insert()

        bus_1 = await Bus(
            color="white", seats=80, body="bus", fuel="diesel"
        ).insert()

        owner = await Owner(name="John").insert()
        owner.vehicles = [car_1, car_2, bus_1]
        await owner.save()

        # re-fetch from DB w/o links
        owner = await Owner.get(owner.id)
        assert {Link} == set(i.__class__ for i in owner.vehicles)
        await owner.fetch_all_links()
        assert {Car, Bus} == set(i.__class__ for i in owner.vehicles)

        # re-fetch from DB with resolved links
        owner = await Owner.get(owner.id, fetch_links=True)
        assert {Car, Bus} == set(i.__class__ for i in owner.vehicles)

        for e in (owner, car_1, car_2, bus_1):
            await e.delete()

    def test_non_root_inheritance(self):
        assert DocNonRoot._class_id is None
        assert Doc2NonRoot._class_id is None

        assert DocNonRoot.get_collection_name() == "DocNonRoot"
        assert Doc2NonRoot.get_collection_name() == "Doc2NonRoot"

    def test_class_ids(self):
        assert Vehicle._class_id == "Vehicle"
        assert Vehicle.get_collection_name() == "Vehicle"
        assert Car._class_id == "Vehicle.Car"
        assert Car.get_collection_name() == "Vehicle"
        assert Bus._class_id == "Vehicle.Car.Bus"
        assert Bus.get_collection_name() == "Vehicle"
        assert Bike._class_id == "Vehicle.Bike"
        assert Bike.get_collection_name() == "Vehicle"
        assert Bicycle._class_id == "Vehicle.Bicycle"
        assert Bicycle.get_collection_name() == "Vehicle"
        assert Owner._class_id is None<|MERGE_RESOLUTION|>--- conflicted
+++ resolved
@@ -4,15 +4,9 @@
     Bike,
     Bus,
     Car,
-<<<<<<< HEAD
-    Owner,
-    Test2NonRoot,
-    TestNonRoot,
-=======
     Doc2NonRoot,
     DocNonRoot,
     Owner,
->>>>>>> 60dc39c4
     Vehicle,
 )
 
