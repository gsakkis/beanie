--- conflicted
+++ resolved
@@ -1,21 +1,13 @@
 import pytest
 
-from beanie.exceptions import (
-    DocumentNotFound,
-    ReplaceError,
-)
+from beanie.exceptions import DocumentNotFound, ReplaceError
 from beanie.odm.fields import PydanticObjectId
-from beanie.odm.utils.pydantic import IS_PYDANTIC_V2
 from tests.odm.models import (
     DocumentTestModel,
     DocumentWithKeepNullsFalse,
-<<<<<<< HEAD
-    ModelWithOptionalField,
-=======
     DocumentWithList,
     ModelWithOptionalField,
     Sample,
->>>>>>> 60dc39c4
 )
 
 # REPLACE
@@ -63,10 +55,7 @@
 
 async def test_replace(document):
     update_data = {"test_str": "REPLACED_VALUE"}
-    if IS_PYDANTIC_V2:
-        new_doc = document.model_copy(update=update_data)
-    else:
-        new_doc = document.copy(update=update_data)
+    new_doc = document.model_copy(update=update_data)
     # document.test_str = "REPLACED_VALUE"
     await new_doc.replace()
     new_document = await DocumentTestModel.get(document.id)
@@ -87,10 +76,7 @@
 # SAVE
 async def test_save(document):
     update_data = {"test_str": "REPLACED_VALUE"}
-    if IS_PYDANTIC_V2:
-        new_doc = document.model_copy(update=update_data)
-    else:
-        new_doc = document.copy(update=update_data)
+    new_doc = document.model_copy(update=update_data)
     # document.test_str = "REPLACED_VALUE"
     await new_doc.save()
     new_document = await DocumentTestModel.get(document.id)
@@ -295,10 +281,7 @@
 async def test_update_list():
     test_record = DocumentWithList(list_values=["1", "2", "3"])
     test_record = await test_record.insert()
-    if IS_PYDANTIC_V2:
-        update_data = test_record.model_dump()
-    else:
-        update_data = test_record.dict()
+    update_data = test_record.model_dump()
     update_data["list_values"] = ["5", "6", "7"]
 
     updated_test_record = await test_record.update({"$set": update_data})
