--- conflicted
+++ resolved
@@ -5,21 +5,7 @@
 
 from beanie import DeleteRules, Document, WriteRules, init_beanie
 from beanie.exceptions import DocumentWasNotSaved
-<<<<<<< HEAD
 from beanie.odm.links import BackLink, Link
-=======
-from beanie.odm.fields import (
-    BackLink,
-    DeleteRules,
-    Link,
-    WriteRules,
-)
-from beanie.odm.utils.pydantic import (
-    IS_PYDANTIC_V2,
-    get_model_fields,
-    parse_model,
-)
->>>>>>> f2e14392
 from beanie.operators import In, Or
 from tests.odm.models import (
     AddressView,
@@ -845,7 +831,7 @@
                 {"$group": {"_id": "$height", "count": {"$sum": 1}}},
             ]
         )
-        assert aggregation.get_aggregation_pipeline() == [
+        assert aggregation.aggregation_pipeline == [
             {"$match": {"door.$id": door.id}},
             {"$group": {"_id": "$height", "count": {"$sum": 1}}},
         ]
@@ -861,8 +847,8 @@
                 {"$group": {"_id": "$height", "count": {"$sum": 1}}},
             ]
         )
-        assert len(aggregation.get_aggregation_pipeline()) == 12
-        assert aggregation.get_aggregation_pipeline()[10:] == [
+        assert len(aggregation.aggregation_pipeline) == 12
+        assert aggregation.aggregation_pipeline[10:] == [
             {"$match": {"door._id": door.id}},
             {"$group": {"_id": "$height", "count": {"$sum": 1}}},
         ]
