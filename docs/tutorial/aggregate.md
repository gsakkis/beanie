# Aggregations

<<<<<<< HEAD
You can perform aggregation queries through Beanie as well. For example, to calculate the average: 
=======
You can perform aggregation queries through beanie as well. For example, to calculate the average:
>>>>>>> 80bf5eb9

```python
# With a search:
avg_price = await Product.find(
    Product.category.name == "Chocolate"
).avg(Product.price)

# Over the whole collection:
avg_price = await Product.avg(Product.price)
```

<<<<<<< HEAD
A full list of available methods can be found [here](/api-documentation/interfaces#aggregatemethods-object).
=======
A full list of avalible methods can be found [here](/beanie/api-documentation/interfaces/#aggregateinterfaceaggregate).
>>>>>>> 80bf5eb9

You can also use the native PyMongo syntax by calling the `aggregate` method. However, as Beanie will not know what output 
to expect, you will have to supply a projection model yourself. If you do not supply a projection model, then a dictionary will be returned.

```python
class OutputItem(BaseModel):
    id: str = Field(None, alias="_id")
    total: float


result = await Product.find(
    Product.category.name == "Chocolate").aggregate(
    [{"$group": {"_id": "$category.name", "total": {"$avg": "$price"}}}],
    projection_model=OutputItem
).to_list()

```<|MERGE_RESOLUTION|>--- conflicted
+++ resolved
@@ -1,10 +1,6 @@
 # Aggregations
 
-<<<<<<< HEAD
-You can perform aggregation queries through Beanie as well. For example, to calculate the average: 
-=======
 You can perform aggregation queries through beanie as well. For example, to calculate the average:
->>>>>>> 80bf5eb9
 
 ```python
 # With a search:
@@ -16,11 +12,7 @@
 avg_price = await Product.avg(Product.price)
 ```
 
-<<<<<<< HEAD
-A full list of available methods can be found [here](/api-documentation/interfaces#aggregatemethods-object).
-=======
 A full list of avalible methods can be found [here](/beanie/api-documentation/interfaces/#aggregateinterfaceaggregate).
->>>>>>> 80bf5eb9
 
 You can also use the native PyMongo syntax by calling the `aggregate` method. However, as Beanie will not know what output 
 to expect, you will have to supply a projection model yourself. If you do not supply a projection model, then a dictionary will be returned.
