--- conflicted
+++ resolved
@@ -19,10 +19,6 @@
       matrix:
         python-version: [ 3.8, 3.9, 3.10.6, 3.11 ]
         mongodb-version: [ 4.4, 5.0 ]
-<<<<<<< HEAD
-=======
-        pydantic-version: [ 1.10.11, 2.3 ]
->>>>>>> 60dc39c4
     runs-on: ubuntu-latest
     steps:
       - uses: actions/checkout@v3
@@ -31,11 +27,6 @@
           python-version: ${{ matrix.python-version }}
           cache: pip
           cache-dependency-path: pyproject.toml
-<<<<<<< HEAD
-      - name: Run pre-commit hooks
-        uses: pre-commit/action@v3.0.0
-=======
->>>>>>> 60dc39c4
       - name: Start MongoDB
         uses: supercharge/mongodb-github-action@1.8.0
         with:
@@ -43,7 +34,5 @@
           mongodb-replica-set: test-rs
       - name: install dependencies
         run: pip install .[test]
-      - name: install pydantic
-        run: pip install pydantic==${{ matrix.pydantic-version }}
       - name: run tests
         run: pytest -v